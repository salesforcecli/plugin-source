--- conflicted
+++ resolved
@@ -146,7 +146,7 @@
         checkOnly: false,
         runTests: [],
         testLevel: 'NoTestRun',
-        rest: true,
+        rest: false,
       },
     };
     if (overrides?.apiOptions) {
@@ -402,12 +402,6 @@
       ensureProgressBar(0);
     });
 
-<<<<<<< HEAD
-  it('should emit predeploy hooks for async deploys', async () => {
-    const sourcepath = ['somepath'];
-    await runDeployCmd(['--sourcepath', sourcepath[0], '--wait', '0']);
-    expect(lifecycleEmitStub.firstCall.args[0]).to.equal('predeploy');
-=======
     it('should start the progress bar only once with data onUpdate');
     it('should display the deploy ID only once onUpdate');
     it('should update progress bar with data onUpdate');
@@ -415,7 +409,6 @@
     it('should update and stop progress bar with data onFinish');
     it('should stop progress bar onCancel');
     it('should stop progress bar onError');
->>>>>>> 664a00af
   });
 
   it('should return JSON format and not display for a synchronous deploy', async () => {
