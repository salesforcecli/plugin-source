/*
 * Copyright (c) 2020, salesforce.com, inc.
 * All rights reserved.
 * Licensed under the BSD 3-Clause license.
 * For full license text, see LICENSE.txt file in the repo root or https://opensource.org/licenses/BSD-3-Clause
 */

import * as sinon from 'sinon';
import { expect } from 'chai';
import { MetadataApiDeployOptions } from '@salesforce/source-deploy-retrieve';
import { fromStub, stubInterface, stubMethod } from '@salesforce/ts-sinon';
import { Lifecycle, Org } from '@salesforce/core';
import { UX } from '@salesforce/command';
import { IConfig } from '@oclif/config';
import { Deploy } from '../../../src/commands/force/source/deploy';
import { FlagOptions } from '../../../src/sourceCommand';
<<<<<<< HEAD
import { DeployCommandResult, DeployResultFormatter } from '../../../src/formatters/deployResultFormatter';
import { getDeployResult } from './deployResponses';
=======
import { exampleSourceComponent } from './testConsts';
>>>>>>> 74feea98

describe('force:source:deploy', () => {
  const sandbox = sinon.createSandbox();
  const username = 'deploy-test@org.com';
<<<<<<< HEAD
  const packageXml = 'package.xml';
  const oclifConfigStub = fromStub(stubInterface<IConfig>(sandbox));
=======
>>>>>>> 74feea98

  const deployResult = getDeployResult('successSync');
  const expectedResults = deployResult.response as DeployCommandResult;
  expectedResults.deployedSource = deployResult.getFileResponses();
  expectedResults.outboundFiles = [];
  expectedResults.deploys = [deployResult.response];

  // Stubs
  let createComponentSetStub: sinon.SinonStub;
  let progressStub: sinon.SinonStub;
  let deployStub: sinon.SinonStub;
  let startStub: sinon.SinonStub;
  let lifecycleEmitStub: sinon.SinonStub;

<<<<<<< HEAD
  class TestDeploy extends Deploy {
    public async runIt() {
      await this.init();
      return this.run();
    }
    public setOrg(org: Org) {
      this.org = org;
    }
  }

  const runDeployCmd = async (params: string[]) => {
    const cmd = new TestDeploy(params, oclifConfigStub);
    stubMethod(sandbox, cmd, 'assignProject');
    stubMethod(sandbox, cmd, 'assignOrg').callsFake(() => {
      const orgStub = fromStub(
        stubInterface<Org>(sandbox, {
          getUsername: () => username,
        })
      );
      cmd.setOrg(orgStub);
    });
    progressStub = stubMethod(sandbox, cmd, 'progress');
    stubMethod(sandbox, UX.prototype, 'log');
    stubMethod(sandbox, DeployResultFormatter.prototype, 'display');
    return cmd.runIt();
=======
  const run = async (flags: Dictionary<boolean | string | number | string[]> = {}): Promise<DeployResult> => {
    // Run the command
    return Deploy.prototype.run.call({
      flags: Object.assign({}, flags),
      ux: {
        log: () => {},
        styledHeader: () => {},
        table: () => {},
      },
      logger: {
        debug: () => {},
      },
      org: {
        getUsername: () => username,
      },
      createComponentSet: createComponentSetStub,
      getConfig: () => {
        return { write: () => {} };
      },
      initProgressBar: () => {},
      progress: progressStub,
      lifecycle: {
        emit: lifecycleEmitStub,
      },
      print: () => {},
    }) as Promise<DeployResult>;
>>>>>>> 74feea98
  };

  beforeEach(() => {
    startStub = sandbox.stub().returns(deployResult);
    deployStub = sandbox.stub().returns({ start: startStub });
    createComponentSetStub = stubMethod(sandbox, TestDeploy.prototype, 'createComponentSet').returns({
      deploy: deployStub,
<<<<<<< HEAD
      getPackageXml: () => packageXml,
      getSourceComponents: () => {
        return {
          toArray: () => {},
        };
=======
      toArray: () => {
        return [exampleSourceComponent];
>>>>>>> 74feea98
      },
    });
    lifecycleEmitStub = sandbox.stub(Lifecycle.prototype, 'emit');
  });

  afterEach(() => {
    sandbox.restore();
  });

  // Ensure SourceCommand.createComponentSet() args
  const ensureCreateComponentSetArgs = (overrides?: Partial<FlagOptions>) => {
    const defaultArgs = {
      sourcepath: undefined,
      manifest: undefined,
      metadata: undefined,
      apiversion: undefined,
    };
    const expectedArgs = { ...defaultArgs, ...overrides };

    expect(createComponentSetStub.calledOnce).to.equal(true);
    expect(createComponentSetStub.firstCall.args[0]).to.deep.equal(expectedArgs);
  };

  // Ensure ComponentSet.deploy() args
  // TODO: remove `& { apiOptions: { testLevel: string } }` when that version of SDR is published.
  const ensureDeployArgs = (overrides?: Partial<MetadataApiDeployOptions & { apiOptions: { testLevel: string } }>) => {
    const expectedDeployArgs = {
      usernameOrConnection: username,
      apiOptions: {
        ignoreWarnings: false,
        rollbackOnError: true,
        checkOnly: false,
        runTests: [],
        testLevel: 'NoTestRun',
      },
    };
    if (overrides?.apiOptions) {
      expectedDeployArgs.apiOptions = { ...expectedDeployArgs.apiOptions, ...overrides.apiOptions };
    }
    expect(deployStub.calledOnce).to.equal(true);
    expect(deployStub.firstCall.args[0]).to.deep.equal(expectedDeployArgs);
  };

  // Ensure Lifecycle hooks are called properly
  const ensureHookArgs = () => {
    const failureMsg = 'Lifecycle.emit() should be called for predeploy and postdeploy';
    expect(lifecycleEmitStub.calledTwice, failureMsg).to.equal(true);
    expect(lifecycleEmitStub.firstCall.args[0]).to.equal('predeploy');
    expect(lifecycleEmitStub.firstCall.args[1]).to.deep.equal([exampleSourceComponent]);
    expect(lifecycleEmitStub.secondCall.args[0]).to.equal('postdeploy');
    expect(lifecycleEmitStub.secondCall.args[1]).to.deep.equal(deployResult);
  };

  const ensureProgressBar = (callCount: number) => {
    expect(progressStub.callCount).to.equal(callCount);
  };

  it('should pass along sourcepath', async () => {
    const sourcepath = ['somepath'];
    const result = await runDeployCmd(['--sourcepath', sourcepath[0], '--json']);
    expect(result).to.deep.equal(expectedResults);
    expect(progressStub.called).to.be.false;
    ensureCreateComponentSetArgs({ sourcepath });
    ensureDeployArgs();
    ensureHookArgs();
    ensureProgressBar(0);
  });

  it('should pass along metadata', async () => {
    const metadata = ['ApexClass:MyClass'];
    const result = await runDeployCmd(['--metadata', metadata[0], '--json']);
    expect(result).to.deep.equal(expectedResults);
    ensureCreateComponentSetArgs({ metadata });
    ensureDeployArgs();
    ensureHookArgs();
    ensureProgressBar(0);
  });

  it('should pass along manifest', async () => {
    const manifest = 'package.xml';
    const result = await runDeployCmd(['--manifest', manifest, '--json']);
    expect(result).to.deep.equal(expectedResults);
    ensureCreateComponentSetArgs({ manifest });
    ensureDeployArgs();
    ensureHookArgs();
    ensureProgressBar(0);
  });

  it('should pass along apiversion', async () => {
    const manifest = 'package.xml';
    const apiversion = '50.0';
    const result = await runDeployCmd(['--manifest', manifest, '--apiversion', apiversion, '--json']);
    expect(result).to.deep.equal(expectedResults);
    ensureCreateComponentSetArgs({ apiversion, manifest });
    ensureDeployArgs();
    ensureHookArgs();
    ensureProgressBar(0);
  });

  it('should pass along all deploy options', async () => {
    const manifest = 'package.xml';
    const runTests = ['MyClassTest'];
    const testLevel = 'RunSpecifiedTests';
    const result = await runDeployCmd([
      `--manifest=${manifest}`,
      '--ignorewarnings',
      '--ignoreerrors',
      '--checkonly',
      `--runtests=${runTests[0]}`,
      `--testlevel=${testLevel}`,
      '--json',
    ]);

    expect(result).to.deep.equal(expectedResults);
    ensureCreateComponentSetArgs({ manifest });

    // Ensure ComponentSet.deploy() overridden args
    ensureDeployArgs({
      apiOptions: {
        ignoreWarnings: true,
        rollbackOnError: false,
        checkOnly: true,
        runTests,
        testLevel,
      },
    });
    ensureHookArgs();
    ensureProgressBar(0);
  });

  it('should NOT call progress bar because of environment variable', async () => {
    try {
      process.env.SFDX_USE_PROGRESS_BAR = 'false';
      const sourcepath = ['somepath'];
      const result = await runDeployCmd(['--sourcepath', sourcepath[0]]);
      expect(result).to.deep.equal(expectedResults);
      ensureCreateComponentSetArgs({ sourcepath });
      ensureDeployArgs();
      ensureHookArgs();
      ensureProgressBar(0);
    } finally {
      delete process.env.SFDX_USE_PROGRESS_BAR;
    }
  });

  it('should call progress bar', async () => {
    const sourcepath = ['somepath'];
    const result = await runDeployCmd(['--sourcepath', sourcepath[0]]);
    expect(result).to.deep.equal(expectedResults);
    ensureCreateComponentSetArgs({ sourcepath });
    ensureDeployArgs();
    ensureHookArgs();
    ensureProgressBar(1);
  });
});<|MERGE_RESOLUTION|>--- conflicted
+++ resolved
@@ -14,21 +14,15 @@
 import { IConfig } from '@oclif/config';
 import { Deploy } from '../../../src/commands/force/source/deploy';
 import { FlagOptions } from '../../../src/sourceCommand';
-<<<<<<< HEAD
 import { DeployCommandResult, DeployResultFormatter } from '../../../src/formatters/deployResultFormatter';
 import { getDeployResult } from './deployResponses';
-=======
 import { exampleSourceComponent } from './testConsts';
->>>>>>> 74feea98
 
 describe('force:source:deploy', () => {
   const sandbox = sinon.createSandbox();
   const username = 'deploy-test@org.com';
-<<<<<<< HEAD
   const packageXml = 'package.xml';
   const oclifConfigStub = fromStub(stubInterface<IConfig>(sandbox));
-=======
->>>>>>> 74feea98
 
   const deployResult = getDeployResult('successSync');
   const expectedResults = deployResult.response as DeployCommandResult;
@@ -43,7 +37,6 @@
   let startStub: sinon.SinonStub;
   let lifecycleEmitStub: sinon.SinonStub;
 
-<<<<<<< HEAD
   class TestDeploy extends Deploy {
     public async runIt() {
       await this.init();
@@ -69,34 +62,6 @@
     stubMethod(sandbox, UX.prototype, 'log');
     stubMethod(sandbox, DeployResultFormatter.prototype, 'display');
     return cmd.runIt();
-=======
-  const run = async (flags: Dictionary<boolean | string | number | string[]> = {}): Promise<DeployResult> => {
-    // Run the command
-    return Deploy.prototype.run.call({
-      flags: Object.assign({}, flags),
-      ux: {
-        log: () => {},
-        styledHeader: () => {},
-        table: () => {},
-      },
-      logger: {
-        debug: () => {},
-      },
-      org: {
-        getUsername: () => username,
-      },
-      createComponentSet: createComponentSetStub,
-      getConfig: () => {
-        return { write: () => {} };
-      },
-      initProgressBar: () => {},
-      progress: progressStub,
-      lifecycle: {
-        emit: lifecycleEmitStub,
-      },
-      print: () => {},
-    }) as Promise<DeployResult>;
->>>>>>> 74feea98
   };
 
   beforeEach(() => {
@@ -104,16 +69,9 @@
     deployStub = sandbox.stub().returns({ start: startStub });
     createComponentSetStub = stubMethod(sandbox, TestDeploy.prototype, 'createComponentSet').returns({
       deploy: deployStub,
-<<<<<<< HEAD
       getPackageXml: () => packageXml,
-      getSourceComponents: () => {
-        return {
-          toArray: () => {},
-        };
-=======
       toArray: () => {
         return [exampleSourceComponent];
->>>>>>> 74feea98
       },
     });
     lifecycleEmitStub = sandbox.stub(Lifecycle.prototype, 'emit');
