/*
 * Copyright (c) 2020, salesforce.com, inc.
 * All rights reserved.
 * Licensed under the BSD 3-Clause license.
 * For full license text, see LICENSE.txt file in the repo root or https://opensource.org/licenses/BSD-3-Clause
 */

import { join } from 'node:path';
import { dirname } from 'node:path';
import { fileURLToPath } from 'node:url';
import sinon from 'sinon';
import { expect } from 'chai';
import { ComponentSetBuilder, ComponentSetOptions, MetadataApiDeployOptions } from '@salesforce/source-deploy-retrieve';
import { fromStub, stubInterface, stubMethod } from '@salesforce/ts-sinon';
import { ConfigAggregator, Lifecycle, Messages, SfProject } from '@salesforce/core';
import { Config } from '@oclif/core';
import { SfCommand } from '@salesforce/sf-plugins-core';
<<<<<<< HEAD
import { MockTestOrgData, TestContext } from '@salesforce/core/lib/testSetup.js';
import ConfigMeta, { ConfigVars } from '@salesforce/plugin-deploy-retrieve/lib/configMeta.js';
import { Deploy } from '../../../src/commands/force/source/deploy.js';
import { DeployCommandResult, DeployResultFormatter } from '../../../src/formatters/deployResultFormatter.js';
=======
import { MockTestOrgData, TestContext } from '@salesforce/core/lib/testSetup';
import { Deploy } from '../../../src/commands/force/source/deploy';
import { DeployCommandResult, DeployResultFormatter } from '../../../src/formatters/deployResultFormatter';
>>>>>>> 6e3c7620
import {
  DeployAsyncResultFormatter,
  DeployCommandAsyncResult,
} from '../../../src/formatters/source/deployAsyncResultFormatter.js';
import { DeployProgressBarFormatter } from '../../../src/formatters/deployProgressBarFormatter.js';
import { DeployProgressStatusFormatter } from '../../../src/formatters/deployProgressStatusFormatter.js';
import { getDeployResult } from './deployResponses.js';
import { exampleSourceComponent } from './testConsts.js';

Messages.importMessagesDirectory(dirname(fileURLToPath(import.meta.url)));
describe('force:source:deploy', () => {
  const $$ = new TestContext();
  const testOrg = new MockTestOrgData();
  const sandbox = $$.SANDBOX;
  testOrg.username = 'deploy-test@org.com';
  const packageXml = 'package.xml';
  const defaultDir = join('my', 'default', 'package');
  const oclifConfigStub = fromStub(stubInterface<Config>(sandbox));

  const deployResult = getDeployResult('successSync');
  const expectedResults = deployResult.response as DeployCommandResult;
  expectedResults.deployedSource = deployResult.getFileResponses();
  expectedResults.outboundFiles = [];
  expectedResults.deploys = [deployResult.response];

  const expectedAsyncResults: DeployCommandAsyncResult = {
    done: false,
    id: deployResult.response.id,
    state: 'Queued',
    status: 'Queued',
    timedOut: true,
    outboundFiles: [],
    deploys: [
      {
        done: false,
        id: deployResult.response.id,
        state: 'Queued',
        status: 'Queued',
        timedOut: true,
      },
    ],
  };

  // Stubs
  let buildComponentSetStub: sinon.SinonStub;
  let initProgressBarStub: sinon.SinonStub;
  let progressBarStub: sinon.SinonStub;
  let progressStatusStub: sinon.SinonStub;
  let deployStub: sinon.SinonStub;
  let pollStub: sinon.SinonStub;
  let lifecycleEmitStub: sinon.SinonStub;
  let formatterDisplayStub: sinon.SinonStub;
  let resolveProjectConfigStub: sinon.SinonStub;

  class TestDeploy extends Deploy {
    public async runIt() {
      // oclif would normally populate this, but UT don't have it
      this.id ??= 'force:source:deploy';
      // required for deprecation warnings to work correctly
      this.ctor.id ??= 'force:source:deploy';
      await this.init();
      return this.run();
    }
  }

  const runDeployCmd = async (params: string[], options?: { sourceApiVersion?: string }) => {
    const cmd = new TestDeploy(params, oclifConfigStub);
    cmd.project = SfProject.getInstance();
<<<<<<< HEAD

    cmd.configAggregator = await (await ConfigAggregator.create({ customConfigMeta: ConfigMeta.default })).reload();
=======
    cmd.configAggregator =
      await // this is simplified from https://github.com/salesforcecli/plugin-deploy-retrieve/blob/d481ac1d79e29e20302924e688be7ec75df22957/src/configMeta.ts#L24-L25
      // as a workaround for
      // 1. PDR being ESM before plugin-source
      // 2. lib/configMeta.js not being in the top-level exports
      (
        await ConfigAggregator.create({
          customConfigMeta: [
            {
              key: 'org-metadata-rest-deploy',
              description: 'foo',
              hidden: true,
              input: {
                validator: (value: string): boolean => typeof value === 'string' && ['true', 'false'].includes(value),
                failedMessage: 'boo!',
              },
            },
          ],
        })
      ).reload();
>>>>>>> 6e3c7620
    sandbox.stub(cmd.project, 'getDefaultPackage').returns({ name: '', path: '', fullPath: defaultDir });
    sandbox.stub(cmd.project, 'getUniquePackageDirectories').returns([{ fullPath: defaultDir, path: '', name: '' }]);
    sandbox.stub(cmd.project, 'getPackageDirectories').returns([{ fullPath: defaultDir, path: '', name: '' }]);
    sandbox.stub(cmd.project, 'resolveProjectConfig').resolves({ sourceApiVersion: options?.sourceApiVersion });

    initProgressBarStub = stubMethod(sandbox, cmd, 'initProgressBar');
    progressBarStub = stubMethod(sandbox, DeployProgressBarFormatter.prototype, 'progress');
    progressStatusStub = stubMethod(sandbox, DeployProgressStatusFormatter.prototype, 'progress');
    stubMethod(sandbox, SfCommand.prototype, 'log');
    stubMethod(sandbox, Deploy.prototype, 'deployRecentValidation').resolves({});
    formatterDisplayStub = stubMethod(sandbox, DeployResultFormatter.prototype, 'display');
    return cmd.runIt();
  };

  beforeEach(async () => {
    resetEnv();
    await $$.stubAuths(testOrg);
    await $$.stubConfig({ 'target-org': testOrg.username });

    resolveProjectConfigStub = sandbox.stub();
    pollStub = sandbox.stub().resolves(deployResult);
    deployStub = sandbox.stub().resolves({
      pollStatus: pollStub,
      id: deployResult.response.id,
    });
    buildComponentSetStub = stubMethod(sandbox, ComponentSetBuilder, 'build').resolves({
      deploy: deployStub,
      getPackageXml: () => packageXml,
      toArray: () => [exampleSourceComponent],
    });
    lifecycleEmitStub = sandbox.stub(Lifecycle.prototype, 'emit');
  });

  afterEach(() => {
    $$.restore();
    sandbox.restore();
    resetEnv();
  });

  // Ensure correct ComponentSetBuilder options
  const ensureCreateComponentSetArgs = (overrides?: Partial<ComponentSetOptions>) => {
    const defaultArgs = {
      sourcepath: undefined,
      manifest: undefined,
      metadata: undefined,
      apiversion: undefined,
      sourceapiversion: undefined,
    };
    const expectedArgs: Partial<ComponentSetOptions> = { ...defaultArgs, ...overrides };

    expect(buildComponentSetStub.calledOnce).to.equal(true);
    expect(buildComponentSetStub.firstCall.args[0]).to.deep.equal(expectedArgs);
  };

  // Ensure ComponentSet.deploy() args
  const ensureDeployArgs = (overrides?: Partial<MetadataApiDeployOptions>) => {
    const expectedDeployArgs = {
      usernameOrConnection: testOrg.username,
      apiOptions: {
        ignoreWarnings: false,
        rollbackOnError: true,
        checkOnly: false,
        purgeOnDelete: false,
        rest: false,
        ...overrides?.apiOptions,
      },
    };
    if (overrides?.apiOptions) {
      expectedDeployArgs.apiOptions = { ...expectedDeployArgs.apiOptions, ...overrides.apiOptions };
    }
    expect(deployStub.calledOnce).to.equal(true);
    expect(deployStub.firstCall.args[0]).to.deep.equal(expectedDeployArgs);
  };

  // Ensure Lifecycle hooks are called properly
  const ensureHookArgs = () => {
    const failureMsg = 'Lifecycle.emit() should be called for predeploy and postdeploy';
    // there's also a warning about the deprecated env
    expect(lifecycleEmitStub.callCount, failureMsg).to.be.greaterThanOrEqual(2);
    const predeploy = lifecycleEmitStub.getCalls().find((call) => call.args[0] === 'predeploy');
    const postdeploy = lifecycleEmitStub.getCalls().find((call) => call.args[0] === 'postdeploy');

    expect(predeploy?.args[1]).to.deep.equal([exampleSourceComponent]);
    expect(postdeploy?.args[1]).to.deep.equal(deployResult);
  };

  const ensureProgressBar = (callCount: number) => {
    expect(initProgressBarStub.callCount).to.equal(callCount);
  };

  describe('long command flags', () => {
    it('should pass along sourcepath', async () => {
      const sourcepath = ['somepath'];
      const result = await runDeployCmd(['--sourcepath', sourcepath[0], '--json']);
      expect(result).to.deep.equal(expectedResults);
      ensureCreateComponentSetArgs({ sourcepath });
      ensureDeployArgs();
      ensureHookArgs();
      ensureProgressBar(0);
    });

    it('should pass along metadata', async () => {
      const metadata = ['ApexClass:MyClass'];
      const result = await runDeployCmd(['--metadata', metadata[0], '--json']);
      expect(result).to.deep.equal(expectedResults);
      ensureCreateComponentSetArgs({
        metadata: {
          metadataEntries: metadata,
          directoryPaths: [defaultDir],
        },
      });
      ensureDeployArgs();
      ensureHookArgs();
      ensureProgressBar(0);
    });

    it('should pass along manifest', async () => {
      const manifest = 'package.xml';
      const result = await runDeployCmd(['--manifest', manifest, '--json']);
      expect(result).to.deep.equal(expectedResults);
      ensureCreateComponentSetArgs({
        manifest: {
          manifestPath: manifest,
          directoryPaths: [defaultDir],
          destructiveChangesPost: undefined,
          destructiveChangesPre: undefined,
        },
      });
      ensureDeployArgs();
      ensureHookArgs();
      ensureProgressBar(0);
    });

    it('should pass along apiversion', async () => {
      const manifest = 'package.xml';
      const apiversion = '50.0';
      const result = await runDeployCmd(['--manifest', manifest, '--apiversion', apiversion, '--json']);
      expect(result).to.deep.equal(expectedResults);
      ensureCreateComponentSetArgs({
        apiversion,
        manifest: {
          manifestPath: manifest,
          directoryPaths: [defaultDir],
          destructiveChangesPost: undefined,
          destructiveChangesPre: undefined,
        },
      });
      ensureDeployArgs();
      ensureHookArgs();
      ensureProgressBar(0);
    });

    it('should pass along sourceapiversion', async () => {
      const sourceApiVersion = '50.0';
      resolveProjectConfigStub.resolves({ sourceApiVersion });
      const manifest = 'package.xml';
      const result = await runDeployCmd(['--manifest', manifest, '--json'], { sourceApiVersion });
      expect(result).to.deep.equal(expectedResults);
      ensureCreateComponentSetArgs({
        sourceapiversion: sourceApiVersion,
        manifest: {
          manifestPath: manifest,
          directoryPaths: [defaultDir],
          destructiveChangesPost: undefined,
          destructiveChangesPre: undefined,
        },
      });
      ensureDeployArgs();
      ensureHookArgs();
      ensureProgressBar(0);
    });

    it('should pass purgeOnDelete flag', async () => {
      const manifest = 'package.xml';
      const destructiveChanges = 'destructiveChangesPost.xml';
      const runTests = ['MyClassTest'];
      const testLevel = 'RunSpecifiedTests';
      const result = await runDeployCmd([
        `--manifest=${manifest}`,
        `--postdestructivechanges=${destructiveChanges}`,
        '--ignorewarnings',
        '--ignoreerrors',
        '--checkonly',
        `--runtests=${runTests[0]}`,
        `--testlevel=${testLevel}`,
        '--purgeondelete',
        '--json',
      ]);

      expect(result).to.deep.equal(expectedResults);
      ensureDeployArgs({
        apiOptions: {
          checkOnly: true,
          ignoreWarnings: true,
          purgeOnDelete: true,
          rest: false,
          rollbackOnError: false,
          runTests,
          testLevel,
        },
      });
      ensureCreateComponentSetArgs({
        manifest: {
          manifestPath: manifest,
          directoryPaths: [defaultDir],
          destructiveChangesPost: destructiveChanges,
          destructiveChangesPre: undefined,
        },
      });
      ensureHookArgs();
      ensureProgressBar(0);
    });

    it('should pass default purgeondelete flag to false', async () => {
      const manifest = 'package.xml';
      const destructiveChanges = 'destructiveChangesPost.xml';
      const runTests = ['MyClassTest'];
      const testLevel = 'RunSpecifiedTests';
      const result = await runDeployCmd([
        `--manifest=${manifest}`,
        `--postdestructivechanges=${destructiveChanges}`,
        '--ignorewarnings',
        '--ignoreerrors',
        '--checkonly',
        `--runtests=${runTests[0]}`,
        `--testlevel=${testLevel}`,
        '--json',
      ]);

      expect(result).to.deep.equal(expectedResults);
      ensureDeployArgs({
        apiOptions: {
          checkOnly: true,
          ignoreWarnings: true,
          purgeOnDelete: false,
          rest: false,
          rollbackOnError: false,
          runTests,
          testLevel,
        },
      });
      ensureCreateComponentSetArgs({
        manifest: {
          manifestPath: manifest,
          directoryPaths: [defaultDir],
          destructiveChangesPost: destructiveChanges,
          destructiveChangesPre: undefined,
        },
      });
      ensureHookArgs();
      ensureProgressBar(0);
    });

    it('should pass along all deploy options', async () => {
      const manifest = 'package.xml';
      const runTests = ['MyClassTest'];
      const testLevel = 'RunSpecifiedTests';
      const result = await runDeployCmd([
        `--manifest=${manifest}`,
        '--ignorewarnings',
        '--ignoreerrors',
        '--checkonly',
        `--runtests=${runTests[0]}`,
        `--testlevel=${testLevel}`,
        '--json',
      ]);

      expect(result).to.deep.equal(expectedResults);
      ensureCreateComponentSetArgs({
        manifest: {
          manifestPath: manifest,
          directoryPaths: [defaultDir],
          destructiveChangesPost: undefined,
          destructiveChangesPre: undefined,
        },
      });

      // Ensure ComponentSet.deploy() overridden args
      ensureDeployArgs({
        apiOptions: {
          ignoreWarnings: true,
          rollbackOnError: false,
          checkOnly: true,
          runTests,
          testLevel,
        },
      });
      ensureHookArgs();
      ensureProgressBar(0);
    });

    describe('SOAP/REST', () => {
      it('should override env var with --soapdeploy', async () => {
        process.env.SFDX_REST_DEPLOY = 'true';
        const manifest = 'package.xml';
        const result = await runDeployCmd(['--manifest', manifest, '--soapdeploy', '--json']);
        expect(result).to.deep.equal(expectedResults);
        ensureCreateComponentSetArgs({
          manifest: {
            manifestPath: manifest,
            directoryPaths: [defaultDir],
            destructiveChangesPost: undefined,
            destructiveChangesPre: undefined,
          },
        });
        ensureDeployArgs();
        ensureHookArgs();
        ensureProgressBar(0);
      });

      it('should override config with --soapdeploy', async () => {
        await $$.stubConfig({ 'org-metadata-rest-deploy': 'true', 'target-org': testOrg.username });
        const manifest = 'package.xml';
        const result = await runDeployCmd(['--manifest', manifest, '--soapdeploy', '--json']);
        expect(result).to.deep.equal(expectedResults);
        ensureCreateComponentSetArgs({
          manifest: {
            manifestPath: manifest,
            directoryPaths: [defaultDir],
            destructiveChangesPost: undefined,
            destructiveChangesPre: undefined,
          },
        });
        ensureDeployArgs();
        ensureHookArgs();
        ensureProgressBar(0);
      });

      it('should REST deploy with config', async () => {
        await $$.stubConfig({ 'org-metadata-rest-deploy': 'true', 'target-org': testOrg.username });

        const manifest = 'package.xml';
        const result = await runDeployCmd(['--manifest', manifest, '--json']);
        expect(result).to.deep.equal(expectedResults);
        ensureCreateComponentSetArgs({
          manifest: {
            manifestPath: manifest,
            directoryPaths: [defaultDir],
            destructiveChangesPost: undefined,
            destructiveChangesPre: undefined,
          },
        });
        ensureDeployArgs({ apiOptions: { rest: true } });
        ensureHookArgs();
        ensureProgressBar(0);
      });

      it('should REST deploy', async () => {
        process.env.SFDX_REST_DEPLOY = 'true';
        const manifest = 'package.xml';
        const result = await runDeployCmd(['--manifest', manifest, '--json']);
        expect(result).to.deep.equal(expectedResults);
        ensureCreateComponentSetArgs({
          manifest: {
            manifestPath: manifest,
            directoryPaths: [defaultDir],
            destructiveChangesPost: undefined,
            destructiveChangesPre: undefined,
          },
        });
        ensureDeployArgs({ apiOptions: { rest: true } });
        ensureHookArgs();
        ensureProgressBar(0);
      });

      it('should use SOAP by default', () => {
        const sourcepath = ['somepath'];
        const cmd = new TestDeploy(['--sourcepath', sourcepath[0]], oclifConfigStub);
        // eslint-disable-next-line @typescript-eslint/ban-ts-comment
        // @ts-ignore private method
        expect(cmd.isRest).to.be.false;
      });

      it('should use SOAP from the env var', () => {
        process.env.SFDX_REST_DEPLOY = 'false';
        const sourcepath = ['somepath'];
        const cmd = new TestDeploy(['--sourcepath', sourcepath[0]], oclifConfigStub);
        // eslint-disable-next-line @typescript-eslint/ban-ts-comment
        // @ts-ignore private method
        expect(cmd.isRest).to.be.false;
      });

      it('should use REST from the env var', () => {
        process.env.SFDX_REST_DEPLOY = 'true';
        const sourcepath = ['somepath'];
        const cmd = new TestDeploy(['--sourcepath', sourcepath[0]], oclifConfigStub);
        // eslint-disable-next-line @typescript-eslint/ban-ts-comment
        // @ts-ignore private method
        expect(cmd.isRest).to.be.false;
      });

      it('should use SOAP by overriding env var with flag', () => {
        process.env.SFDX_REST_DEPLOY = 'true';
        const sourcepath = ['somepath'];
        const cmd = new TestDeploy(['--sourcepath', sourcepath[0], '--soapdeploy'], oclifConfigStub);
        // eslint-disable-next-line @typescript-eslint/ban-ts-comment
        // @ts-ignore private method
        expect(cmd.isRest).to.be.false;
      });

      it('should use SOAP from flag', () => {
        const sourcepath = ['somepath'];
        const cmd = new TestDeploy(['--sourcepath', sourcepath[0], '--soapdeploy'], oclifConfigStub);
        // eslint-disable-next-line @typescript-eslint/ban-ts-comment
        // @ts-ignore private method
        expect(cmd.isRest).to.be.false;
      });

      it('should use SOAP from config', () => {
        stubMethod(sandbox, ConfigAggregator, 'create').resolves(ConfigAggregator.prototype);
        stubMethod(sandbox, ConfigAggregator.prototype, 'getPropertyValue').returns('false');
        const sourcepath = ['somepath'];
        const cmd = new TestDeploy(['--sourcepath', sourcepath[0], '--soapdeploy'], oclifConfigStub);
        // eslint-disable-next-line @typescript-eslint/ban-ts-comment
        // @ts-ignore private method
        expect(cmd.isRest).to.be.false;
      });

      it('should use SOAP by overriding env var with config', () => {
        process.env.SFDX_REST_DEPLOY = 'true';
        stubMethod(sandbox, ConfigAggregator, 'create').resolves(ConfigAggregator.prototype);
        stubMethod(sandbox, ConfigAggregator.prototype, 'getPropertyValue').returns('false');
        const sourcepath = ['somepath'];
        const cmd = new TestDeploy(['--sourcepath', sourcepath[0], '--soapdeploy'], oclifConfigStub);
        // eslint-disable-next-line @typescript-eslint/ban-ts-comment
        // @ts-ignore private method
        expect(cmd.isRest).to.be.false;
      });
    });

    describe('Hooks', () => {
      it('should emit postdeploy hooks for validateddeployrequestid deploys', async () => {
        await runDeployCmd(['--validateddeployrequestid', '0Af0x00000pkAXLCA2']);
        expect(lifecycleEmitStub.firstCall.args[0]).to.equal('postdeploy');
      });

      it('should emit predeploy hooks for async deploys', async () => {
        const sourcepath = ['somepath'];
        await runDeployCmd(['--sourcepath', sourcepath[0], '--wait', '0']);
        expect(lifecycleEmitStub.firstCall.args[0]).to.equal('predeploy');
      });
    });

    describe('Progress Bar', () => {
      it('should NOT call progress bar because of environment variable', async () => {
        try {
          process.env.SF_USE_PROGRESS_BAR = 'false';
          const sourcepath = ['somepath'];
          const result = await runDeployCmd(['--sourcepath', sourcepath[0]]);
          expect(result).to.deep.equal(expectedResults);
          ensureCreateComponentSetArgs({ sourcepath });
          ensureDeployArgs();
          ensureHookArgs();
          expect(progressStatusStub.calledOnce).to.be.true;
          expect(progressBarStub.calledOnce).to.be.false;
        } finally {
          delete process.env.SF_USE_PROGRESS_BAR;
        }
      });

      it('should call progress bar', async () => {
        const sourcepath = ['somepath'];
        const result = await runDeployCmd(['--sourcepath', sourcepath[0]]);
        expect(result).to.deep.equal(expectedResults);
        ensureCreateComponentSetArgs({ sourcepath });
        ensureDeployArgs();
        ensureHookArgs();
        expect(progressStatusStub.calledOnce).to.be.false;
        expect(progressBarStub.calledOnce).to.be.true;
      });

      it('should NOT call progress bar because of --json', async () => {
        const sourcepath = ['somepath'];
        const result = await runDeployCmd(['--json', '--sourcepath', sourcepath[0]]);
        expect(result).to.deep.equal(expectedResults);
        ensureCreateComponentSetArgs({ sourcepath });
        ensureDeployArgs();
        ensureHookArgs();
        ensureProgressBar(0);
      });
    });

    it('should return JSON format and not display for a synchronous deploy', async () => {
      const result = await runDeployCmd(['--sourcepath', 'somepath', '--json']);
      expect(formatterDisplayStub.calledOnce).to.equal(false);
      expect(result).to.deep.equal(expectedResults);
    });

    it('should return JSON format and not display for an asynchronous deploy', async () => {
      const formatterAsyncDisplayStub = stubMethod(sandbox, DeployAsyncResultFormatter.prototype, 'display');
      const result = await runDeployCmd(['--sourcepath', 'somepath', '--json', '--wait', '0']);
      expect(formatterAsyncDisplayStub.calledOnce).to.equal(false);
      expect(result).to.deep.equal(expectedAsyncResults);
    });

    it('should return JSON format and display for a synchronous deploy', async () => {
      const result = await runDeployCmd(['--sourcepath', 'somepath']);
      expect(formatterDisplayStub.calledOnce).to.equal(true);
      expect(result).to.deep.equal(expectedResults);
    });

    it('should return JSON format and display for an asynchronous deploy', async () => {
      const formatterAsyncDisplayStub = stubMethod(sandbox, DeployAsyncResultFormatter.prototype, 'display');
      const result = await runDeployCmd(['--sourcepath', 'somepath', '--wait', '0']);
      expect(formatterAsyncDisplayStub.calledOnce).to.equal(true);
      expect(result).to.deep.equal(expectedAsyncResults);
    });
  });

  describe('short command flags', () => {
    it('should pass along sourcepath', async () => {
      const sourcepath = ['somepath'];
      const result = await runDeployCmd(['-p', sourcepath[0], '--json']);
      expect(result).to.deep.equal(expectedResults);
      ensureCreateComponentSetArgs({ sourcepath });
      ensureDeployArgs();
      ensureHookArgs();
      ensureProgressBar(0);
    });

    it('should pass along metadata', async () => {
      const metadata = ['ApexClass:MyClass'];
      const result = await runDeployCmd(['-m', metadata[0], '--json']);
      expect(result).to.deep.equal(expectedResults);
      ensureCreateComponentSetArgs({
        metadata: {
          metadataEntries: metadata,
          directoryPaths: [defaultDir],
        },
      });
      ensureDeployArgs();
      ensureHookArgs();
      ensureProgressBar(0);
    });

    it('should pass along manifest', async () => {
      const manifest = 'package.xml';
      const result = await runDeployCmd(['-x', manifest, '--json']);
      expect(result).to.deep.equal(expectedResults);
      ensureCreateComponentSetArgs({
        manifest: {
          manifestPath: manifest,
          directoryPaths: [defaultDir],
          destructiveChangesPost: undefined,
          destructiveChangesPre: undefined,
        },
      });
      ensureDeployArgs();
      ensureHookArgs();
      ensureProgressBar(0);
    });

    it('should pass along apiversion', async () => {
      const manifest = 'package.xml';
      const apiversion = '50.0';
      const result = await runDeployCmd(['-x', manifest, '--apiversion', apiversion, '--json']);
      expect(result).to.deep.equal(expectedResults);
      ensureCreateComponentSetArgs({
        apiversion,
        manifest: {
          manifestPath: manifest,
          directoryPaths: [defaultDir],
          destructiveChangesPost: undefined,
          destructiveChangesPre: undefined,
        },
      });
      ensureDeployArgs();
      ensureHookArgs();
      ensureProgressBar(0);
    });

    it('should pass along sourceapiversion', async () => {
      const sourceApiVersion = '50.0';
      resolveProjectConfigStub.resolves({ sourceApiVersion });
      const manifest = 'package.xml';
      const result = await runDeployCmd(['-x', manifest, '--json', '-u', testOrg.username], { sourceApiVersion });
      expect(result).to.deep.equal(expectedResults);
      ensureCreateComponentSetArgs({
        sourceapiversion: sourceApiVersion,
        manifest: {
          manifestPath: manifest,
          directoryPaths: [defaultDir],
          destructiveChangesPost: undefined,
          destructiveChangesPre: undefined,
        },
      });
      ensureDeployArgs();
      ensureHookArgs();
      ensureProgressBar(0);
    });

    it('should pass along --targetusername', async () => {
      const sourceApiVersion = '50.0';
      resolveProjectConfigStub.resolves({ sourceApiVersion });
      const manifest = 'package.xml';
      const result = await runDeployCmd(['-x', manifest, '--json', '--targetusername', testOrg.username], {
        sourceApiVersion,
      });
      expect(result).to.deep.equal(expectedResults);
      ensureCreateComponentSetArgs({
        sourceapiversion: sourceApiVersion,
        manifest: {
          manifestPath: manifest,
          directoryPaths: [defaultDir],
          destructiveChangesPost: undefined,
          destructiveChangesPre: undefined,
        },
      });
      ensureDeployArgs();
      ensureHookArgs();
      ensureProgressBar(0);
    });

    it('should pass along --targetusername with -o', async () => {
      const sourceApiVersion = '50.0';
      resolveProjectConfigStub.resolves({ sourceApiVersion });
      const manifest = 'package.xml';
      const result = await runDeployCmd(['-x', manifest, '--json', '-o', '--targetusername', testOrg.username], {
        sourceApiVersion,
      });
      expect(result).to.deep.equal(expectedResults);
      ensureCreateComponentSetArgs({
        sourceapiversion: sourceApiVersion,
        manifest: {
          manifestPath: manifest,
          directoryPaths: [defaultDir],
          destructiveChangesPost: undefined,
          destructiveChangesPre: undefined,
        },
      });
      ensureDeployArgs({ apiOptions: { rollbackOnError: false } });
      ensureHookArgs();
      ensureProgressBar(0);
    });

    it('should pass along --target-org with -o', async () => {
      const sourceApiVersion = '50.0';
      resolveProjectConfigStub.resolves({ sourceApiVersion });
      const manifest = 'package.xml';
      const result = await runDeployCmd(['-x', manifest, '--json', '-o', '--target-org', testOrg.username], {
        sourceApiVersion,
      });
      expect(result).to.deep.equal(expectedResults);
      ensureCreateComponentSetArgs({
        sourceapiversion: sourceApiVersion,
        manifest: {
          manifestPath: manifest,
          directoryPaths: [defaultDir],
          destructiveChangesPost: undefined,
          destructiveChangesPre: undefined,
        },
      });
      ensureDeployArgs({ apiOptions: { rollbackOnError: false } });
      ensureHookArgs();
      ensureProgressBar(0);
    });
    it('should pass along -u with -o', async () => {
      const sourceApiVersion = '50.0';
      resolveProjectConfigStub.resolves({ sourceApiVersion });
      const manifest = 'package.xml';
      const result = await runDeployCmd(['-x', manifest, '--json', '-o', '-u', testOrg.username], {
        sourceApiVersion,
      });
      expect(result).to.deep.equal(expectedResults);
      ensureCreateComponentSetArgs({
        sourceapiversion: sourceApiVersion,
        manifest: {
          manifestPath: manifest,
          directoryPaths: [defaultDir],
          destructiveChangesPost: undefined,
          destructiveChangesPre: undefined,
        },
      });
      ensureDeployArgs({ apiOptions: { rollbackOnError: false } });
      ensureHookArgs();
      ensureProgressBar(0);
    });

    it('should pass purgeOnDelete flag', async () => {
      const manifest = 'package.xml';
      const destructiveChanges = 'destructiveChangesPost.xml';
      const runTests = ['MyClassTest'];
      const testLevel = 'RunSpecifiedTests';
      const result = await runDeployCmd([
        `-x=${manifest}`,
        `--postdestructivechanges=${destructiveChanges}`,
        '-g',
        '-o',
        '-c',
        `-r=${runTests[0]}`,
        `-l=${testLevel}`,
        '--purgeondelete',
        '--json',
      ]);

      expect(result).to.deep.equal(expectedResults);
      ensureDeployArgs({
        apiOptions: {
          checkOnly: true,
          ignoreWarnings: true,
          purgeOnDelete: true,
          rest: false,
          rollbackOnError: false,
          runTests,
          testLevel,
        },
      });
      ensureCreateComponentSetArgs({
        manifest: {
          manifestPath: manifest,
          directoryPaths: [defaultDir],
          destructiveChangesPost: destructiveChanges,
          destructiveChangesPre: undefined,
        },
      });
      ensureHookArgs();
      ensureProgressBar(0);
    });

    it('should pass default purgeondelete flag to false', async () => {
      const manifest = 'package.xml';
      const destructiveChanges = 'destructiveChangesPost.xml';
      const runTests = ['MyClassTest'];
      const testLevel = 'RunSpecifiedTests';
      const result = await runDeployCmd([
        `-x=${manifest}`,
        `--postdestructivechanges=${destructiveChanges}`,
        '-g',
        '-o',
        '-c',
        `-r=${runTests[0]}`,
        `-l=${testLevel}`,
        '--json',
      ]);

      expect(result).to.deep.equal(expectedResults);
      ensureDeployArgs({
        apiOptions: {
          checkOnly: true,
          ignoreWarnings: true,
          purgeOnDelete: false,
          rest: false,
          rollbackOnError: false,
          runTests,
          testLevel,
        },
      });
      ensureCreateComponentSetArgs({
        manifest: {
          manifestPath: manifest,
          directoryPaths: [defaultDir],
          destructiveChangesPost: destructiveChanges,
          destructiveChangesPre: undefined,
        },
      });
      ensureHookArgs();
      ensureProgressBar(0);
    });

    it('should pass along all deploy options', async () => {
      const manifest = 'package.xml';
      const runTests = ['MyClassTest'];
      const testLevel = 'RunSpecifiedTests';
      const result = await runDeployCmd([
        `-x=${manifest}`,
        '-g',
        '-o',
        '-c',
        `-r=${runTests[0]}`,
        `-l=${testLevel}`,
        '--json',
      ]);

      expect(result).to.deep.equal(expectedResults);
      ensureCreateComponentSetArgs({
        manifest: {
          manifestPath: manifest,
          directoryPaths: [defaultDir],
          destructiveChangesPost: undefined,
          destructiveChangesPre: undefined,
        },
      });

      // Ensure ComponentSet.deploy() overridden args
      ensureDeployArgs({
        apiOptions: {
          ignoreWarnings: true,
          rollbackOnError: false,
          checkOnly: true,
          runTests,
          testLevel,
        },
      });
      ensureHookArgs();
      ensureProgressBar(0);
    });

    describe('SOAP/REST', () => {
      it('should use SOAP by default', () => {
        const sourcepath = ['somepath'];
        const cmd = new TestDeploy(['-p', sourcepath[0]], oclifConfigStub);
        // eslint-disable-next-line @typescript-eslint/ban-ts-comment
        // @ts-ignore private method
        expect(cmd.isRest).to.be.false;
      });

      it('should use SOAP from the env var', () => {
        process.env.SFDX_REST_DEPLOY = 'false';
        const sourcepath = ['somepath'];
        const cmd = new TestDeploy(['-p', sourcepath[0]], oclifConfigStub);
        // eslint-disable-next-line @typescript-eslint/ban-ts-comment
        // @ts-ignore private method
        expect(cmd.isRest).to.be.false;
      });

      it('should use REST from the env var', () => {
        process.env.SFDX_REST_DEPLOY = 'true';
        const sourcepath = ['somepath'];
        const cmd = new TestDeploy(['-p', sourcepath[0]], oclifConfigStub);
        // eslint-disable-next-line @typescript-eslint/ban-ts-comment
        // @ts-ignore private method
        expect(cmd.isRest).to.be.false;
      });

      it('should use SOAP by overriding env var with flag', () => {
        process.env.SFDX_REST_DEPLOY = 'true';
        const sourcepath = ['somepath'];
        const cmd = new TestDeploy(['-p', sourcepath[0], '--soapdeploy'], oclifConfigStub);
        // eslint-disable-next-line @typescript-eslint/ban-ts-comment
        // @ts-ignore private method
        expect(cmd.isRest).to.be.false;
      });

      it('should use SOAP from flag', () => {
        const sourcepath = ['somepath'];
        const cmd = new TestDeploy(['-p', sourcepath[0], '--soapdeploy'], oclifConfigStub);
        // eslint-disable-next-line @typescript-eslint/ban-ts-comment
        // @ts-ignore private method
        expect(cmd.isRest).to.be.false;
      });

      it('should use SOAP from config', () => {
        stubMethod(sandbox, ConfigAggregator, 'create').resolves(ConfigAggregator.prototype);
        stubMethod(sandbox, ConfigAggregator.prototype, 'getPropertyValue').returns('false');
        const sourcepath = ['somepath'];
        const cmd = new TestDeploy(['-p', sourcepath[0], '--soapdeploy'], oclifConfigStub);
        // eslint-disable-next-line @typescript-eslint/ban-ts-comment
        // @ts-ignore private method
        expect(cmd.isRest).to.be.false;
      });

      it('should use SOAP by overriding env var with config', () => {
        process.env.SFDX_REST_DEPLOY = 'true';
        stubMethod(sandbox, ConfigAggregator, 'create').resolves(ConfigAggregator.prototype);
        stubMethod(sandbox, ConfigAggregator.prototype, 'getPropertyValue').returns('false');
        const sourcepath = ['somepath'];
        const cmd = new TestDeploy(['-p', sourcepath[0], '--soapdeploy'], oclifConfigStub);
        // eslint-disable-next-line @typescript-eslint/ban-ts-comment
        // @ts-ignore private method
        expect(cmd.isRest).to.be.false;
      });
    });

    describe('Hooks', () => {
      it('should emit postdeploy hooks for validateddeployrequestid deploys', async () => {
        await runDeployCmd(['-q', '0Af0x00000pkAXLCA2']);
        expect(lifecycleEmitStub.firstCall.args[0]).to.equal('postdeploy');
      });

      it('should emit predeploy hooks for async deploys', async () => {
        const sourcepath = ['somepath'];
        await runDeployCmd(['-p', sourcepath[0], '-w', '0']);
        expect(lifecycleEmitStub.firstCall.args[0]).to.equal('predeploy');
      });
    });

    describe('Progress Bar', () => {
      it('should NOT call progress bar because of environment variable', async () => {
        process.env.SF_USE_PROGRESS_BAR = 'false';
        const sourcepath = ['somepath'];
        const result = await runDeployCmd(['-p', sourcepath[0]]);
        expect(result).to.deep.equal(expectedResults);
        ensureCreateComponentSetArgs({ sourcepath });
        ensureDeployArgs();
        ensureHookArgs();
        expect(progressStatusStub.calledOnce).to.be.true;
        expect(progressBarStub.calledOnce).to.be.false;
      });

      it('should call progress bar', async () => {
        const sourcepath = ['somepath'];
        const result = await runDeployCmd(['-p', sourcepath[0]]);
        expect(result).to.deep.equal(expectedResults);
        ensureCreateComponentSetArgs({ sourcepath });
        ensureDeployArgs();
        ensureHookArgs();
        expect(progressStatusStub.calledOnce).to.be.false;
        expect(progressBarStub.calledOnce).to.be.true;
      });

      it('should NOT call progress bar because of --json', async () => {
        const sourcepath = ['somepath'];
        const result = await runDeployCmd(['--json', '-p', sourcepath[0]]);
        expect(result).to.deep.equal(expectedResults);
        ensureCreateComponentSetArgs({ sourcepath });
        ensureDeployArgs();
        ensureHookArgs();
        ensureProgressBar(0);
      });
    });

    it('should return JSON format and not display for a synchronous deploy', async () => {
      const result = await runDeployCmd(['-p', 'somepath', '--json']);
      expect(formatterDisplayStub.calledOnce).to.equal(false);
      expect(result).to.deep.equal(expectedResults);
    });

    it('should return JSON format and not display for an asynchronous deploy', async () => {
      const formatterAsyncDisplayStub = stubMethod(sandbox, DeployAsyncResultFormatter.prototype, 'display');
      const result = await runDeployCmd(['-p', 'somepath', '--json', '-w', '0']);
      expect(formatterAsyncDisplayStub.calledOnce).to.equal(false);
      expect(result).to.deep.equal(expectedAsyncResults);
    });

    it('should return JSON format and display for a synchronous deploy', async () => {
      const result = await runDeployCmd(['-p', 'somepath']);
      expect(formatterDisplayStub.calledOnce).to.equal(true);
      expect(result).to.deep.equal(expectedResults);
    });

    it('should return JSON format and display for an asynchronous deploy', async () => {
      const formatterAsyncDisplayStub = stubMethod(sandbox, DeployAsyncResultFormatter.prototype, 'display');
      const result = await runDeployCmd(['-p', 'somepath', '-w', '0']);
      expect(formatterAsyncDisplayStub.calledOnce).to.equal(true);
      expect(result).to.deep.equal(expectedAsyncResults);
    });
  });
});

/** when envVars is loading stuff, it copies deprecated envs.  So when you clear them, you have to clear both versions of each env */
const resetEnv = () => {
  delete process.env.SFDX_REST_DEPLOY;
  delete process.env.SF_ORG_METADATA_REST_DEPLOY;
  delete process.env.SFDX_USE_PROGRESS_BAR;
  delete process.env.SF_USE_PROGRESS_BAR;
};<|MERGE_RESOLUTION|>--- conflicted
+++ resolved
@@ -12,19 +12,13 @@
 import { expect } from 'chai';
 import { ComponentSetBuilder, ComponentSetOptions, MetadataApiDeployOptions } from '@salesforce/source-deploy-retrieve';
 import { fromStub, stubInterface, stubMethod } from '@salesforce/ts-sinon';
+import { AnyJson } from '@salesforce/ts-types';
 import { ConfigAggregator, Lifecycle, Messages, SfProject } from '@salesforce/core';
 import { Config } from '@oclif/core';
 import { SfCommand } from '@salesforce/sf-plugins-core';
-<<<<<<< HEAD
 import { MockTestOrgData, TestContext } from '@salesforce/core/lib/testSetup.js';
-import ConfigMeta, { ConfigVars } from '@salesforce/plugin-deploy-retrieve/lib/configMeta.js';
 import { Deploy } from '../../../src/commands/force/source/deploy.js';
 import { DeployCommandResult, DeployResultFormatter } from '../../../src/formatters/deployResultFormatter.js';
-=======
-import { MockTestOrgData, TestContext } from '@salesforce/core/lib/testSetup';
-import { Deploy } from '../../../src/commands/force/source/deploy';
-import { DeployCommandResult, DeployResultFormatter } from '../../../src/formatters/deployResultFormatter';
->>>>>>> 6e3c7620
 import {
   DeployAsyncResultFormatter,
   DeployCommandAsyncResult,
@@ -93,10 +87,6 @@
   const runDeployCmd = async (params: string[], options?: { sourceApiVersion?: string }) => {
     const cmd = new TestDeploy(params, oclifConfigStub);
     cmd.project = SfProject.getInstance();
-<<<<<<< HEAD
-
-    cmd.configAggregator = await (await ConfigAggregator.create({ customConfigMeta: ConfigMeta.default })).reload();
-=======
     cmd.configAggregator =
       await // this is simplified from https://github.com/salesforcecli/plugin-deploy-retrieve/blob/d481ac1d79e29e20302924e688be7ec75df22957/src/configMeta.ts#L24-L25
       // as a workaround for
@@ -110,14 +100,13 @@
               description: 'foo',
               hidden: true,
               input: {
-                validator: (value: string): boolean => typeof value === 'string' && ['true', 'false'].includes(value),
+                validator: (value: AnyJson): boolean => typeof value === 'string' && ['true', 'false'].includes(value),
                 failedMessage: 'boo!',
               },
             },
           ],
         })
       ).reload();
->>>>>>> 6e3c7620
     sandbox.stub(cmd.project, 'getDefaultPackage').returns({ name: '', path: '', fullPath: defaultDir });
     sandbox.stub(cmd.project, 'getUniquePackageDirectories').returns([{ fullPath: defaultDir, path: '', name: '' }]);
     sandbox.stub(cmd.project, 'getPackageDirectories').returns([{ fullPath: defaultDir, path: '', name: '' }]);
