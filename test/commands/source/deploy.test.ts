/*
 * Copyright (c) 2020, salesforce.com, inc.
 * All rights reserved.
 * Licensed under the BSD 3-Clause license.
 * For full license text, see LICENSE.txt file in the repo root or https://opensource.org/licenses/BSD-3-Clause
 */

import { join } from 'path';
import * as sinon from 'sinon';
import { expect } from 'chai';
import { ComponentSetBuilder, ComponentSetOptions, MetadataApiDeployOptions } from '@salesforce/source-deploy-retrieve';
import { fromStub, stubInterface, stubMethod } from '@salesforce/ts-sinon';
import { ConfigAggregator, Lifecycle, Messages, SfdxConfigAggregator, SfProject } from '@salesforce/core';
import { Config } from '@oclif/core';
import { SfCommand } from '@salesforce/sf-plugins-core';
import { MockTestOrgData, TestContext } from '@salesforce/core/lib/testSetup';
import { Deploy } from '../../../src/commands/force/source/deploy';
import { DeployCommandResult, DeployResultFormatter } from '../../../src/formatters/deployResultFormatter';
import {
  DeployAsyncResultFormatter,
  DeployCommandAsyncResult,
} from '../../../src/formatters/source/deployAsyncResultFormatter';
import { DeployProgressBarFormatter } from '../../../src/formatters/deployProgressBarFormatter';
import { DeployProgressStatusFormatter } from '../../../src/formatters/deployProgressStatusFormatter';
import { getDeployResult } from './deployResponses';
import { exampleSourceComponent } from './testConsts';

Messages.importMessagesDirectory(__dirname);

describe('force:source:deploy', () => {
  const $$ = new TestContext();
  const testOrg = new MockTestOrgData();
  const sandbox = $$.SANDBOX;
  testOrg.username = 'deploy-test@org.com';
  const packageXml = 'package.xml';
  const defaultDir = join('my', 'default', 'package');
  const oclifConfigStub = fromStub(stubInterface<Config>(sandbox));

  const deployResult = getDeployResult('successSync');
  const expectedResults = deployResult.response as DeployCommandResult;
  expectedResults.deployedSource = deployResult.getFileResponses();
  expectedResults.outboundFiles = [];
  expectedResults.deploys = [deployResult.response];

  const expectedAsyncResults: DeployCommandAsyncResult = {
    done: false,
    id: deployResult.response.id,
    state: 'Queued',
    status: 'Queued',
    timedOut: true,
    outboundFiles: [],
    deploys: [
      {
        done: false,
        id: deployResult.response.id,
        state: 'Queued',
        status: 'Queued',
        timedOut: true,
      },
    ],
  };

  // Stubs
  let buildComponentSetStub: sinon.SinonStub;
  let initProgressBarStub: sinon.SinonStub;
  let progressBarStub: sinon.SinonStub;
  let progressStatusStub: sinon.SinonStub;
  let deployStub: sinon.SinonStub;
  let pollStub: sinon.SinonStub;
  let lifecycleEmitStub: sinon.SinonStub;
  let formatterDisplayStub: sinon.SinonStub;
  let resolveProjectConfigStub: sinon.SinonStub;

  class TestDeploy extends Deploy {
    public async runIt() {
      // oclif would normally populate this, but UT don't have it
      this.id ??= 'force:source:deploy';
      // required for deprecation warnings to work correctly
      this.ctor.id ??= 'force:source:deploy';
      await this.init();
      return this.run();
    }
  }

  const runDeployCmd = async (params: string[], options?: { sourceApiVersion?: string }) => {
    const cmd = new TestDeploy(params, oclifConfigStub);
    cmd.project = SfProject.getInstance();
    cmd.configAggregator = await SfdxConfigAggregator.create();

    sandbox.stub(cmd.project, 'getDefaultPackage').returns({ name: '', path: '', fullPath: defaultDir });
    sandbox.stub(cmd.project, 'getUniquePackageDirectories').returns([{ fullPath: defaultDir, path: '', name: '' }]);
    sandbox.stub(cmd.project, 'getPackageDirectories').returns([{ fullPath: defaultDir, path: '', name: '' }]);
    sandbox.stub(cmd.project, 'resolveProjectConfig').resolves({ sourceApiVersion: options?.sourceApiVersion });

    initProgressBarStub = stubMethod(sandbox, cmd, 'initProgressBar');
    progressBarStub = stubMethod(sandbox, DeployProgressBarFormatter.prototype, 'progress');
    progressStatusStub = stubMethod(sandbox, DeployProgressStatusFormatter.prototype, 'progress');
    stubMethod(sandbox, SfCommand.prototype, 'log');
    stubMethod(sandbox, Deploy.prototype, 'deployRecentValidation').resolves({});
    formatterDisplayStub = stubMethod(sandbox, DeployResultFormatter.prototype, 'display');
    return cmd.runIt();
  };

  beforeEach(async () => {
    await $$.stubAuths(testOrg);
    await $$.stubConfig({ 'target-org': testOrg.username });

    resolveProjectConfigStub = sandbox.stub();
    pollStub = sandbox.stub().resolves(deployResult);
    deployStub = sandbox.stub().resolves({
      pollStatus: pollStub,
      id: deployResult.response.id,
    });
    buildComponentSetStub = stubMethod(sandbox, ComponentSetBuilder, 'build').resolves({
      deploy: deployStub,
      getPackageXml: () => packageXml,
      toArray: () => [exampleSourceComponent],
    });
    lifecycleEmitStub = sandbox.stub(Lifecycle.prototype, 'emit');
  });

  afterEach(() => {
    $$.restore();
    sandbox.restore();
  });

  // Ensure correct ComponentSetBuilder options
  const ensureCreateComponentSetArgs = (overrides?: Partial<ComponentSetOptions>) => {
    const defaultArgs = {
      sourcepath: undefined,
      manifest: undefined,
      metadata: undefined,
      apiversion: undefined,
      sourceapiversion: undefined,
    };
    const expectedArgs: Partial<ComponentSetOptions> = { ...defaultArgs, ...overrides };

    expect(buildComponentSetStub.calledOnce).to.equal(true);
    expect(buildComponentSetStub.firstCall.args[0]).to.deep.equal(expectedArgs);
  };

  // Ensure ComponentSet.deploy() args
  const ensureDeployArgs = (overrides?: Partial<MetadataApiDeployOptions>) => {
    const expectedDeployArgs = {
      usernameOrConnection: testOrg.username,
      apiOptions: {
        ignoreWarnings: false,
        rollbackOnError: true,
        checkOnly: false,
        purgeOnDelete: false,
        rest: false,
        ...overrides?.apiOptions,
      },
    };
    if (overrides?.apiOptions) {
      expectedDeployArgs.apiOptions = { ...expectedDeployArgs.apiOptions, ...overrides.apiOptions };
    }
    expect(deployStub.calledOnce).to.equal(true);
    expect(deployStub.firstCall.args[0]).to.deep.equal(expectedDeployArgs);
  };

  // Ensure Lifecycle hooks are called properly
  const ensureHookArgs = () => {
    const failureMsg = 'Lifecycle.emit() should be called for predeploy and postdeploy';
    expect(lifecycleEmitStub.calledTwice, failureMsg).to.equal(true);
    expect(lifecycleEmitStub.firstCall.args[0]).to.equal('predeploy');
    expect(lifecycleEmitStub.firstCall.args[1]).to.deep.equal([exampleSourceComponent]);
    expect(lifecycleEmitStub.secondCall.args[0]).to.equal('postdeploy');
    expect(lifecycleEmitStub.secondCall.args[1]).to.deep.equal(deployResult);
  };

  const ensureProgressBar = (callCount: number) => {
    expect(initProgressBarStub.callCount).to.equal(callCount);
  };

  describe('long command flags', () => {
    it('should pass along sourcepath', async () => {
      const sourcepath = ['somepath'];
      const result = await runDeployCmd(['--sourcepath', sourcepath[0], '--json']);
      expect(result).to.deep.equal(expectedResults);
      ensureCreateComponentSetArgs({ sourcepath });
      ensureDeployArgs();
      ensureHookArgs();
      ensureProgressBar(0);
    });

    it('should pass along metadata', async () => {
      const metadata = ['ApexClass:MyClass'];
      const result = await runDeployCmd(['--metadata', metadata[0], '--json']);
      expect(result).to.deep.equal(expectedResults);
      ensureCreateComponentSetArgs({
        metadata: {
          metadataEntries: metadata,
          directoryPaths: [defaultDir],
        },
      });
      ensureDeployArgs();
      ensureHookArgs();
      ensureProgressBar(0);
    });

    it('should pass along manifest', async () => {
      const manifest = 'package.xml';
      const result = await runDeployCmd(['--manifest', manifest, '--json']);
      expect(result).to.deep.equal(expectedResults);
      ensureCreateComponentSetArgs({
        manifest: {
          manifestPath: manifest,
          directoryPaths: [defaultDir],
          destructiveChangesPost: undefined,
          destructiveChangesPre: undefined,
        },
      });
      ensureDeployArgs();
      ensureHookArgs();
      ensureProgressBar(0);
    });

    it('should pass along apiversion', async () => {
      const manifest = 'package.xml';
      const apiversion = '50.0';
      const result = await runDeployCmd(['--manifest', manifest, '--apiversion', apiversion, '--json']);
      expect(result).to.deep.equal(expectedResults);
      ensureCreateComponentSetArgs({
        apiversion,
        manifest: {
          manifestPath: manifest,
          directoryPaths: [defaultDir],
          destructiveChangesPost: undefined,
          destructiveChangesPre: undefined,
        },
      });
      ensureDeployArgs();
      ensureHookArgs();
      ensureProgressBar(0);
    });

    it('should pass along sourceapiversion', async () => {
      const sourceApiVersion = '50.0';
      resolveProjectConfigStub.resolves({ sourceApiVersion });
      const manifest = 'package.xml';
      const result = await runDeployCmd(['--manifest', manifest, '--json'], { sourceApiVersion });
      expect(result).to.deep.equal(expectedResults);
      ensureCreateComponentSetArgs({
        sourceapiversion: sourceApiVersion,
        manifest: {
          manifestPath: manifest,
          directoryPaths: [defaultDir],
          destructiveChangesPost: undefined,
          destructiveChangesPre: undefined,
        },
      });
      ensureDeployArgs();
      ensureHookArgs();
      ensureProgressBar(0);
    });

    it('should pass purgeOnDelete flag', async () => {
      const manifest = 'package.xml';
      const destructiveChanges = 'destructiveChangesPost.xml';
      const runTests = ['MyClassTest'];
      const testLevel = 'RunSpecifiedTests';
      const result = await runDeployCmd([
        `--manifest=${manifest}`,
        `--postdestructivechanges=${destructiveChanges}`,
        '--ignorewarnings',
        '--ignoreerrors',
        '--checkonly',
        `--runtests=${runTests[0]}`,
        `--testlevel=${testLevel}`,
        '--purgeondelete',
        '--json',
      ]);

      expect(result).to.deep.equal(expectedResults);
      ensureDeployArgs({
        apiOptions: {
          checkOnly: true,
          ignoreWarnings: true,
          purgeOnDelete: true,
          rest: false,
          rollbackOnError: false,
          runTests,
          testLevel,
        },
      });
      ensureCreateComponentSetArgs({
        manifest: {
          manifestPath: manifest,
          directoryPaths: [defaultDir],
          destructiveChangesPost: destructiveChanges,
          destructiveChangesPre: undefined,
        },
      });
      ensureHookArgs();
      ensureProgressBar(0);
    });

    it('should pass default purgeondelete flag to false', async () => {
      const manifest = 'package.xml';
      const destructiveChanges = 'destructiveChangesPost.xml';
      const runTests = ['MyClassTest'];
      const testLevel = 'RunSpecifiedTests';
      const result = await runDeployCmd([
        `--manifest=${manifest}`,
        `--postdestructivechanges=${destructiveChanges}`,
        '--ignorewarnings',
        '--ignoreerrors',
        '--checkonly',
        `--runtests=${runTests[0]}`,
        `--testlevel=${testLevel}`,
        '--json',
      ]);

<<<<<<< HEAD
  describe('SOAP/REST', () => {
    it('should override env var with --soapdeploy', async () => {
      process.env.SFDX_REST_DEPLOY = 'true';
      const manifest = 'package.xml';
      const result = await runDeployCmd(['--manifest', manifest, '--soapdeploy', '--json']);
      expect(result).to.deep.equal(expectedResults);
      ensureCreateComponentSetArgs({
        manifest: {
          manifestPath: manifest,
          directoryPaths: [defaultDir],
          destructiveChangesPost: undefined,
          destructiveChangesPre: undefined,
        },
      });
      ensureDeployArgs();
      ensureHookArgs();
      ensureProgressBar(0);
      process.env.SFDX_REST_DEPLOY = 'false';
    });

    it('should override config with --soapdeploy', async () => {
      await $$.stubConfig({ restDeploy: 'true', 'target-org': testOrg.username });
      const manifest = 'package.xml';
      const result = await runDeployCmd(['--manifest', manifest, '--soapdeploy', '--json']);
      expect(result).to.deep.equal(expectedResults);
      ensureCreateComponentSetArgs({
        manifest: {
          manifestPath: manifest,
          directoryPaths: [defaultDir],
          destructiveChangesPost: undefined,
          destructiveChangesPre: undefined,
        },
      });
      ensureDeployArgs();
      ensureHookArgs();
      ensureProgressBar(0);
    });

    it('should REST deploy with config', async () => {
      await $$.stubConfig({ restDeploy: 'true', 'target-org': testOrg.username });

      const manifest = 'package.xml';
      const result = await runDeployCmd(['--manifest', manifest, '--json']);
      expect(result).to.deep.equal(expectedResults);
      ensureCreateComponentSetArgs({
        manifest: {
          manifestPath: manifest,
          directoryPaths: [defaultDir],
          destructiveChangesPost: undefined,
          destructiveChangesPre: undefined,
        },
      });
      ensureDeployArgs({ apiOptions: { rest: true } });
      ensureHookArgs();
      ensureProgressBar(0);
    });

    it('should REST deploy', async () => {
      process.env.SFDX_REST_DEPLOY = 'true';
      const manifest = 'package.xml';
      const result = await runDeployCmd(['--manifest', manifest, '--json']);
      expect(result).to.deep.equal(expectedResults);
=======
      expect(result).to.deep.equal(expectedResults);
      ensureDeployArgs({
        apiOptions: {
          checkOnly: true,
          ignoreWarnings: true,
          purgeOnDelete: false,
          rest: false,
          rollbackOnError: false,
          runTests,
          testLevel,
        },
      });
>>>>>>> cb017af7
      ensureCreateComponentSetArgs({
        manifest: {
          manifestPath: manifest,
          directoryPaths: [defaultDir],
<<<<<<< HEAD
          destructiveChangesPost: undefined,
          destructiveChangesPre: undefined,
        },
      });
      ensureDeployArgs({ apiOptions: { rest: true } });
      ensureHookArgs();
      ensureProgressBar(0);
      process.env.SFDX_REST_DEPLOY = 'false';
    });

    it('should use SOAP by default', () => {
      delete process.env.SFDX_REST_DEPLOY;
      const sourcepath = ['somepath'];
      const cmd = new TestDeploy(['--sourcepath', sourcepath[0]], oclifConfigStub);
      // eslint-disable-next-line @typescript-eslint/ban-ts-comment
      // @ts-ignore private method
      expect(cmd.isRest).to.be.false;
=======
          destructiveChangesPost: destructiveChanges,
          destructiveChangesPre: undefined,
        },
      });
      ensureHookArgs();
      ensureProgressBar(0);
>>>>>>> cb017af7
    });

    it('should pass along all deploy options', async () => {
      const manifest = 'package.xml';
      const runTests = ['MyClassTest'];
      const testLevel = 'RunSpecifiedTests';
      const result = await runDeployCmd([
        `--manifest=${manifest}`,
        '--ignorewarnings',
        '--ignoreerrors',
        '--checkonly',
        `--runtests=${runTests[0]}`,
        `--testlevel=${testLevel}`,
        '--json',
      ]);

      expect(result).to.deep.equal(expectedResults);
      ensureCreateComponentSetArgs({
        manifest: {
          manifestPath: manifest,
          directoryPaths: [defaultDir],
          destructiveChangesPost: undefined,
          destructiveChangesPre: undefined,
        },
      });

      // Ensure ComponentSet.deploy() overridden args
      ensureDeployArgs({
        apiOptions: {
          ignoreWarnings: true,
          rollbackOnError: false,
          checkOnly: true,
          runTests,
          testLevel,
        },
      });
      ensureHookArgs();
      ensureProgressBar(0);
    });

    describe('SOAP/REST', () => {
      it('should use SOAP by default', () => {
        delete process.env.SFDX_REST_DEPLOY;
        const sourcepath = ['somepath'];
        const cmd = new TestDeploy(['--sourcepath', sourcepath[0]], oclifConfigStub);
        // eslint-disable-next-line @typescript-eslint/ban-ts-comment
        // @ts-ignore private method
        expect(cmd.isRest).to.be.false;
      });

      it('should use SOAP from the env var', () => {
        try {
          process.env.SFDX_REST_DEPLOY = 'false';
          const sourcepath = ['somepath'];
          const cmd = new TestDeploy(['--sourcepath', sourcepath[0]], oclifConfigStub);
          // eslint-disable-next-line @typescript-eslint/ban-ts-comment
          // @ts-ignore private method
          expect(cmd.isRest).to.be.false;
        } finally {
          delete process.env.SFDX_REST_DEPLOY;
        }
      });

      it('should use REST from the env var', () => {
        try {
          process.env.SFDX_REST_DEPLOY = 'true';
          const sourcepath = ['somepath'];
          const cmd = new TestDeploy(['--sourcepath', sourcepath[0]], oclifConfigStub);
          // eslint-disable-next-line @typescript-eslint/ban-ts-comment
          // @ts-ignore private method
          expect(cmd.isRest).to.be.false;
        } finally {
          delete process.env.SFDX_REST_DEPLOY;
        }
      });

      it('should use SOAP by overriding env var with flag', () => {
        try {
          process.env.SFDX_REST_DEPLOY = 'true';
          const sourcepath = ['somepath'];
          const cmd = new TestDeploy(['--sourcepath', sourcepath[0], '--soapdeploy'], oclifConfigStub);
          // eslint-disable-next-line @typescript-eslint/ban-ts-comment
          // @ts-ignore private method
          expect(cmd.isRest).to.be.false;
        } finally {
          delete process.env.SFDX_REST_DEPLOY;
        }
      });

      it('should use SOAP from flag', () => {
        const sourcepath = ['somepath'];
        const cmd = new TestDeploy(['--sourcepath', sourcepath[0], '--soapdeploy'], oclifConfigStub);
        // eslint-disable-next-line @typescript-eslint/ban-ts-comment
        // @ts-ignore private method
        expect(cmd.isRest).to.be.false;
<<<<<<< HEAD
      } finally {
        delete process.env.SFDX_REST_DEPLOY;
      }
    });

    it('should use SOAP from flag', () => {
      const sourcepath = ['somepath'];
      const cmd = new TestDeploy(['--sourcepath', sourcepath[0], '--soapdeploy'], oclifConfigStub);
      // eslint-disable-next-line @typescript-eslint/ban-ts-comment
      // @ts-ignore private method
      expect(cmd.isRest).to.be.false;
    });

    it('should use SOAP from config', () => {
      stubMethod(sandbox, ConfigAggregator, 'create').resolves(ConfigAggregator.prototype);
      stubMethod(sandbox, ConfigAggregator.prototype, 'getPropertyValue').returns('false');
      const sourcepath = ['somepath'];
      const cmd = new TestDeploy(['--sourcepath', sourcepath[0], '--soapdeploy'], oclifConfigStub);
      // eslint-disable-next-line @typescript-eslint/ban-ts-comment
      // @ts-ignore private method
      expect(cmd.isRest).to.be.false;
    });
    it('should use REST from config', () => {
      stubMethod(sandbox, ConfigAggregator, 'create').resolves(ConfigAggregator.prototype);
      stubMethod(sandbox, ConfigAggregator.prototype, 'getInfo').returns({ value: true });
      const sourcepath = ['somepath'];
      const cmd = new TestDeploy(['--sourcepath', sourcepath[0]], oclifConfigStub);
      // eslint-disable-next-line @typescript-eslint/ban-ts-comment
      // @ts-ignore private method
      expect(cmd.isRest).to.be.false;
    });
=======
      });
>>>>>>> cb017af7

      it('should use SOAP from config', () => {
        stubMethod(sandbox, ConfigAggregator, 'create').resolves(ConfigAggregator.prototype);
        stubMethod(sandbox, ConfigAggregator.prototype, 'getPropertyValue').returns('false');
        const sourcepath = ['somepath'];
        const cmd = new TestDeploy(['--sourcepath', sourcepath[0], '--soapdeploy'], oclifConfigStub);
        // eslint-disable-next-line @typescript-eslint/ban-ts-comment
        // @ts-ignore private method
        expect(cmd.isRest).to.be.false;
      });

      it('should use SOAP by overriding env var with config', () => {
        try {
          process.env.SFDX_REST_DEPLOY = 'true';
          stubMethod(sandbox, ConfigAggregator, 'create').resolves(ConfigAggregator.prototype);
          stubMethod(sandbox, ConfigAggregator.prototype, 'getPropertyValue').returns('false');
          const sourcepath = ['somepath'];
          const cmd = new TestDeploy(['--sourcepath', sourcepath[0], '--soapdeploy'], oclifConfigStub);
          // eslint-disable-next-line @typescript-eslint/ban-ts-comment
          // @ts-ignore private method
          expect(cmd.isRest).to.be.false;
        } finally {
          delete process.env.SFDX_REST_DEPLOY;
        }
      });
    });

    describe('Hooks', () => {
      it('should emit postdeploy hooks for validateddeployrequestid deploys', async () => {
        await runDeployCmd(['--validateddeployrequestid', '0Af0x00000pkAXLCA2']);
        expect(lifecycleEmitStub.firstCall.args[0]).to.equal('postdeploy');
      });

      it('should emit predeploy hooks for async deploys', async () => {
        const sourcepath = ['somepath'];
        await runDeployCmd(['--sourcepath', sourcepath[0], '--wait', '0']);
        expect(lifecycleEmitStub.firstCall.args[0]).to.equal('predeploy');
      });
    });

    describe('Progress Bar', () => {
      it('should NOT call progress bar because of environment variable', async () => {
        try {
          process.env.SFDX_USE_PROGRESS_BAR = 'false';
          const sourcepath = ['somepath'];
          const result = await runDeployCmd(['--sourcepath', sourcepath[0]]);
          expect(result).to.deep.equal(expectedResults);
          ensureCreateComponentSetArgs({ sourcepath });
          ensureDeployArgs();
          ensureHookArgs();
          expect(progressStatusStub.calledOnce).to.be.true;
          expect(progressBarStub.calledOnce).to.be.false;
        } finally {
          delete process.env.SFDX_USE_PROGRESS_BAR;
        }
      });

      it('should call progress bar', async () => {
        const sourcepath = ['somepath'];
        const result = await runDeployCmd(['--sourcepath', sourcepath[0]]);
        expect(result).to.deep.equal(expectedResults);
        ensureCreateComponentSetArgs({ sourcepath });
        ensureDeployArgs();
        ensureHookArgs();
        expect(progressStatusStub.calledOnce).to.be.false;
        expect(progressBarStub.calledOnce).to.be.true;
      });

      it('should NOT call progress bar because of --json', async () => {
        const sourcepath = ['somepath'];
        const result = await runDeployCmd(['--json', '--sourcepath', sourcepath[0]]);
        expect(result).to.deep.equal(expectedResults);
        ensureCreateComponentSetArgs({ sourcepath });
        ensureDeployArgs();
        ensureHookArgs();
        ensureProgressBar(0);
      });
    });

    it('should return JSON format and not display for a synchronous deploy', async () => {
      const result = await runDeployCmd(['--sourcepath', 'somepath', '--json']);
      expect(formatterDisplayStub.calledOnce).to.equal(false);
      expect(result).to.deep.equal(expectedResults);
    });

    it('should return JSON format and not display for an asynchronous deploy', async () => {
      const formatterAsyncDisplayStub = stubMethod(sandbox, DeployAsyncResultFormatter.prototype, 'display');
      const result = await runDeployCmd(['--sourcepath', 'somepath', '--json', '--wait', '0']);
      expect(formatterAsyncDisplayStub.calledOnce).to.equal(false);
      expect(result).to.deep.equal(expectedAsyncResults);
    });

    it('should return JSON format and display for a synchronous deploy', async () => {
      const result = await runDeployCmd(['--sourcepath', 'somepath']);
      expect(formatterDisplayStub.calledOnce).to.equal(true);
      expect(result).to.deep.equal(expectedResults);
    });

    it('should return JSON format and display for an asynchronous deploy', async () => {
      const formatterAsyncDisplayStub = stubMethod(sandbox, DeployAsyncResultFormatter.prototype, 'display');
      const result = await runDeployCmd(['--sourcepath', 'somepath', '--wait', '0']);
      expect(formatterAsyncDisplayStub.calledOnce).to.equal(true);
      expect(result).to.deep.equal(expectedAsyncResults);
    });
  });

  describe('short command flags', () => {
    it('should pass along sourcepath', async () => {
      const sourcepath = ['somepath'];
      const result = await runDeployCmd(['-p', sourcepath[0], '--json']);
      expect(result).to.deep.equal(expectedResults);
      ensureCreateComponentSetArgs({ sourcepath });
      ensureDeployArgs();
      ensureHookArgs();
      ensureProgressBar(0);
    });

    it('should pass along metadata', async () => {
      const metadata = ['ApexClass:MyClass'];
      const result = await runDeployCmd(['-m', metadata[0], '--json']);
      expect(result).to.deep.equal(expectedResults);
      ensureCreateComponentSetArgs({
        metadata: {
          metadataEntries: metadata,
          directoryPaths: [defaultDir],
        },
      });
      ensureDeployArgs();
      ensureHookArgs();
      ensureProgressBar(0);
    });

    it('should pass along manifest', async () => {
      const manifest = 'package.xml';
      const result = await runDeployCmd(['-x', manifest, '--json']);
      expect(result).to.deep.equal(expectedResults);
      ensureCreateComponentSetArgs({
        manifest: {
          manifestPath: manifest,
          directoryPaths: [defaultDir],
          destructiveChangesPost: undefined,
          destructiveChangesPre: undefined,
        },
      });
      ensureDeployArgs();
      ensureHookArgs();
      ensureProgressBar(0);
    });

    it('should pass along apiversion', async () => {
      const manifest = 'package.xml';
      const apiversion = '50.0';
      const result = await runDeployCmd(['-x', manifest, '--apiversion', apiversion, '--json']);
      expect(result).to.deep.equal(expectedResults);
      ensureCreateComponentSetArgs({
        apiversion,
        manifest: {
          manifestPath: manifest,
          directoryPaths: [defaultDir],
          destructiveChangesPost: undefined,
          destructiveChangesPre: undefined,
        },
      });
      ensureDeployArgs();
      ensureHookArgs();
      ensureProgressBar(0);
    });

    it('should pass along sourceapiversion', async () => {
      const sourceApiVersion = '50.0';
      resolveProjectConfigStub.resolves({ sourceApiVersion });
      const manifest = 'package.xml';
      const result = await runDeployCmd(['-x', manifest, '--json', '-u', testOrg.username], { sourceApiVersion });
      expect(result).to.deep.equal(expectedResults);
      ensureCreateComponentSetArgs({
        sourceapiversion: sourceApiVersion,
        manifest: {
          manifestPath: manifest,
          directoryPaths: [defaultDir],
          destructiveChangesPost: undefined,
          destructiveChangesPre: undefined,
        },
      });
      ensureDeployArgs();
      ensureHookArgs();
      ensureProgressBar(0);
    });

    it('should pass along --targetusername', async () => {
      const sourceApiVersion = '50.0';
      resolveProjectConfigStub.resolves({ sourceApiVersion });
      const manifest = 'package.xml';
      const result = await runDeployCmd(['-x', manifest, '--json', '--targetusername', testOrg.username], {
        sourceApiVersion,
      });
      expect(result).to.deep.equal(expectedResults);
      ensureCreateComponentSetArgs({
        sourceapiversion: sourceApiVersion,
        manifest: {
          manifestPath: manifest,
          directoryPaths: [defaultDir],
          destructiveChangesPost: undefined,
          destructiveChangesPre: undefined,
        },
      });
      ensureDeployArgs();
      ensureHookArgs();
      ensureProgressBar(0);
    });

    it('should pass along --targetusername with -o', async () => {
      const sourceApiVersion = '50.0';
      resolveProjectConfigStub.resolves({ sourceApiVersion });
      const manifest = 'package.xml';
      const result = await runDeployCmd(['-x', manifest, '--json', '-o', '--targetusername', testOrg.username], {
        sourceApiVersion,
      });
      expect(result).to.deep.equal(expectedResults);
      ensureCreateComponentSetArgs({
        sourceapiversion: sourceApiVersion,
        manifest: {
          manifestPath: manifest,
          directoryPaths: [defaultDir],
          destructiveChangesPost: undefined,
          destructiveChangesPre: undefined,
        },
      });
      ensureDeployArgs({ apiOptions: { rollbackOnError: false } });
      ensureHookArgs();
      ensureProgressBar(0);
    });

    it('should pass along --target-org with -o', async () => {
      const sourceApiVersion = '50.0';
      resolveProjectConfigStub.resolves({ sourceApiVersion });
      const manifest = 'package.xml';
      const result = await runDeployCmd(['-x', manifest, '--json', '-o', '--target-org', testOrg.username], {
        sourceApiVersion,
      });
      expect(result).to.deep.equal(expectedResults);
      ensureCreateComponentSetArgs({
        sourceapiversion: sourceApiVersion,
        manifest: {
          manifestPath: manifest,
          directoryPaths: [defaultDir],
          destructiveChangesPost: undefined,
          destructiveChangesPre: undefined,
        },
      });
      ensureDeployArgs({ apiOptions: { rollbackOnError: false } });
      ensureHookArgs();
      ensureProgressBar(0);
    });
    it('should pass along -u with -o', async () => {
      const sourceApiVersion = '50.0';
      resolveProjectConfigStub.resolves({ sourceApiVersion });
      const manifest = 'package.xml';
      const result = await runDeployCmd(['-x', manifest, '--json', '-o', '-u', testOrg.username], {
        sourceApiVersion,
      });
      expect(result).to.deep.equal(expectedResults);
      ensureCreateComponentSetArgs({
        sourceapiversion: sourceApiVersion,
        manifest: {
          manifestPath: manifest,
          directoryPaths: [defaultDir],
          destructiveChangesPost: undefined,
          destructiveChangesPre: undefined,
        },
      });
      ensureDeployArgs({ apiOptions: { rollbackOnError: false } });
      ensureHookArgs();
      ensureProgressBar(0);
    });

    it('should pass purgeOnDelete flag', async () => {
      const manifest = 'package.xml';
      const destructiveChanges = 'destructiveChangesPost.xml';
      const runTests = ['MyClassTest'];
      const testLevel = 'RunSpecifiedTests';
      const result = await runDeployCmd([
        `-x=${manifest}`,
        `--postdestructivechanges=${destructiveChanges}`,
        '-g',
        '-o',
        '-c',
        `-r=${runTests[0]}`,
        `-l=${testLevel}`,
        '--purgeondelete',
        '--json',
      ]);

      expect(result).to.deep.equal(expectedResults);
      ensureDeployArgs({
        apiOptions: {
          checkOnly: true,
          ignoreWarnings: true,
          purgeOnDelete: true,
          rest: false,
          rollbackOnError: false,
          runTests,
          testLevel,
        },
      });
      ensureCreateComponentSetArgs({
        manifest: {
          manifestPath: manifest,
          directoryPaths: [defaultDir],
          destructiveChangesPost: destructiveChanges,
          destructiveChangesPre: undefined,
        },
      });
      ensureHookArgs();
      ensureProgressBar(0);
    });

    it('should pass default purgeondelete flag to false', async () => {
      const manifest = 'package.xml';
      const destructiveChanges = 'destructiveChangesPost.xml';
      const runTests = ['MyClassTest'];
      const testLevel = 'RunSpecifiedTests';
      const result = await runDeployCmd([
        `-x=${manifest}`,
        `--postdestructivechanges=${destructiveChanges}`,
        '-g',
        '-o',
        '-c',
        `-r=${runTests[0]}`,
        `-l=${testLevel}`,
        '--json',
      ]);

      expect(result).to.deep.equal(expectedResults);
      ensureDeployArgs({
        apiOptions: {
          checkOnly: true,
          ignoreWarnings: true,
          purgeOnDelete: false,
          rest: false,
          rollbackOnError: false,
          runTests,
          testLevel,
        },
      });
      ensureCreateComponentSetArgs({
        manifest: {
          manifestPath: manifest,
          directoryPaths: [defaultDir],
          destructiveChangesPost: destructiveChanges,
          destructiveChangesPre: undefined,
        },
      });
      ensureHookArgs();
      ensureProgressBar(0);
    });

    it('should pass along all deploy options', async () => {
      const manifest = 'package.xml';
      const runTests = ['MyClassTest'];
      const testLevel = 'RunSpecifiedTests';
      const result = await runDeployCmd([
        `-x=${manifest}`,
        '-g',
        '-o',
        '-c',
        `-r=${runTests[0]}`,
        `-l=${testLevel}`,
        '--json',
      ]);

      expect(result).to.deep.equal(expectedResults);
      ensureCreateComponentSetArgs({
        manifest: {
          manifestPath: manifest,
          directoryPaths: [defaultDir],
          destructiveChangesPost: undefined,
          destructiveChangesPre: undefined,
        },
      });

      // Ensure ComponentSet.deploy() overridden args
      ensureDeployArgs({
        apiOptions: {
          ignoreWarnings: true,
          rollbackOnError: false,
          checkOnly: true,
          runTests,
          testLevel,
        },
      });
      ensureHookArgs();
      ensureProgressBar(0);
    });

    describe('SOAP/REST', () => {
      it('should use SOAP by default', () => {
        delete process.env.SFDX_REST_DEPLOY;
        const sourcepath = ['somepath'];
        const cmd = new TestDeploy(['-p', sourcepath[0]], oclifConfigStub);
        // eslint-disable-next-line @typescript-eslint/ban-ts-comment
        // @ts-ignore private method
        expect(cmd.isRest).to.be.false;
      });

      it('should use SOAP from the env var', () => {
        try {
          process.env.SFDX_REST_DEPLOY = 'false';
          const sourcepath = ['somepath'];
          const cmd = new TestDeploy(['-p', sourcepath[0]], oclifConfigStub);
          // eslint-disable-next-line @typescript-eslint/ban-ts-comment
          // @ts-ignore private method
          expect(cmd.isRest).to.be.false;
        } finally {
          delete process.env.SFDX_REST_DEPLOY;
        }
      });

      it('should use REST from the env var', () => {
        try {
          process.env.SFDX_REST_DEPLOY = 'true';
          const sourcepath = ['somepath'];
          const cmd = new TestDeploy(['-p', sourcepath[0]], oclifConfigStub);
          // eslint-disable-next-line @typescript-eslint/ban-ts-comment
          // @ts-ignore private method
          expect(cmd.isRest).to.be.false;
        } finally {
          delete process.env.SFDX_REST_DEPLOY;
        }
      });

      it('should use SOAP by overriding env var with flag', () => {
        try {
          process.env.SFDX_REST_DEPLOY = 'true';
          const sourcepath = ['somepath'];
          const cmd = new TestDeploy(['-p', sourcepath[0], '--soapdeploy'], oclifConfigStub);
          // eslint-disable-next-line @typescript-eslint/ban-ts-comment
          // @ts-ignore private method
          expect(cmd.isRest).to.be.false;
        } finally {
          delete process.env.SFDX_REST_DEPLOY;
        }
      });

      it('should use SOAP from flag', () => {
        const sourcepath = ['somepath'];
        const cmd = new TestDeploy(['-p', sourcepath[0], '--soapdeploy'], oclifConfigStub);
        // eslint-disable-next-line @typescript-eslint/ban-ts-comment
        // @ts-ignore private method
        expect(cmd.isRest).to.be.false;
      });

      it('should use SOAP from config', () => {
        stubMethod(sandbox, ConfigAggregator, 'create').resolves(ConfigAggregator.prototype);
        stubMethod(sandbox, ConfigAggregator.prototype, 'getPropertyValue').returns('false');
        const sourcepath = ['somepath'];
        const cmd = new TestDeploy(['-p', sourcepath[0], '--soapdeploy'], oclifConfigStub);
        // eslint-disable-next-line @typescript-eslint/ban-ts-comment
        // @ts-ignore private method
        expect(cmd.isRest).to.be.false;
      });

      it('should use SOAP by overriding env var with config', () => {
        try {
          process.env.SFDX_REST_DEPLOY = 'true';
          stubMethod(sandbox, ConfigAggregator, 'create').resolves(ConfigAggregator.prototype);
          stubMethod(sandbox, ConfigAggregator.prototype, 'getPropertyValue').returns('false');
          const sourcepath = ['somepath'];
          const cmd = new TestDeploy(['-p', sourcepath[0], '--soapdeploy'], oclifConfigStub);
          // eslint-disable-next-line @typescript-eslint/ban-ts-comment
          // @ts-ignore private method
          expect(cmd.isRest).to.be.false;
        } finally {
          delete process.env.SFDX_REST_DEPLOY;
        }
      });
    });

    describe('Hooks', () => {
      it('should emit postdeploy hooks for validateddeployrequestid deploys', async () => {
        await runDeployCmd(['-q', '0Af0x00000pkAXLCA2']);
        expect(lifecycleEmitStub.firstCall.args[0]).to.equal('postdeploy');
      });

      it('should emit predeploy hooks for async deploys', async () => {
        const sourcepath = ['somepath'];
        await runDeployCmd(['-p', sourcepath[0], '-w', '0']);
        expect(lifecycleEmitStub.firstCall.args[0]).to.equal('predeploy');
      });
    });

    describe('Progress Bar', () => {
      it('should NOT call progress bar because of environment variable', async () => {
        try {
          process.env.SFDX_USE_PROGRESS_BAR = 'false';
          const sourcepath = ['somepath'];
          const result = await runDeployCmd(['-p', sourcepath[0]]);
          expect(result).to.deep.equal(expectedResults);
          ensureCreateComponentSetArgs({ sourcepath });
          ensureDeployArgs();
          ensureHookArgs();
          expect(progressStatusStub.calledOnce).to.be.true;
          expect(progressBarStub.calledOnce).to.be.false;
        } finally {
          delete process.env.SFDX_USE_PROGRESS_BAR;
        }
      });

      it('should call progress bar', async () => {
        const sourcepath = ['somepath'];
        const result = await runDeployCmd(['-p', sourcepath[0]]);
        expect(result).to.deep.equal(expectedResults);
        ensureCreateComponentSetArgs({ sourcepath });
        ensureDeployArgs();
        ensureHookArgs();
        expect(progressStatusStub.calledOnce).to.be.false;
        expect(progressBarStub.calledOnce).to.be.true;
      });

      it('should NOT call progress bar because of --json', async () => {
        const sourcepath = ['somepath'];
        const result = await runDeployCmd(['--json', '-p', sourcepath[0]]);
        expect(result).to.deep.equal(expectedResults);
        ensureCreateComponentSetArgs({ sourcepath });
        ensureDeployArgs();
        ensureHookArgs();
        ensureProgressBar(0);
      });
    });

    it('should return JSON format and not display for a synchronous deploy', async () => {
      const result = await runDeployCmd(['-p', 'somepath', '--json']);
      expect(formatterDisplayStub.calledOnce).to.equal(false);
      expect(result).to.deep.equal(expectedResults);
    });

    it('should return JSON format and not display for an asynchronous deploy', async () => {
      const formatterAsyncDisplayStub = stubMethod(sandbox, DeployAsyncResultFormatter.prototype, 'display');
      const result = await runDeployCmd(['-p', 'somepath', '--json', '-w', '0']);
      expect(formatterAsyncDisplayStub.calledOnce).to.equal(false);
      expect(result).to.deep.equal(expectedAsyncResults);
    });

    it('should return JSON format and display for a synchronous deploy', async () => {
      const result = await runDeployCmd(['-p', 'somepath']);
      expect(formatterDisplayStub.calledOnce).to.equal(true);
      expect(result).to.deep.equal(expectedResults);
    });

    it('should return JSON format and display for an asynchronous deploy', async () => {
      const formatterAsyncDisplayStub = stubMethod(sandbox, DeployAsyncResultFormatter.prototype, 'display');
      const result = await runDeployCmd(['-p', 'somepath', '-w', '0']);
      expect(formatterAsyncDisplayStub.calledOnce).to.equal(true);
      expect(result).to.deep.equal(expectedAsyncResults);
    });
  });
});<|MERGE_RESOLUTION|>--- conflicted
+++ resolved
@@ -312,70 +312,6 @@
         '--json',
       ]);
 
-<<<<<<< HEAD
-  describe('SOAP/REST', () => {
-    it('should override env var with --soapdeploy', async () => {
-      process.env.SFDX_REST_DEPLOY = 'true';
-      const manifest = 'package.xml';
-      const result = await runDeployCmd(['--manifest', manifest, '--soapdeploy', '--json']);
-      expect(result).to.deep.equal(expectedResults);
-      ensureCreateComponentSetArgs({
-        manifest: {
-          manifestPath: manifest,
-          directoryPaths: [defaultDir],
-          destructiveChangesPost: undefined,
-          destructiveChangesPre: undefined,
-        },
-      });
-      ensureDeployArgs();
-      ensureHookArgs();
-      ensureProgressBar(0);
-      process.env.SFDX_REST_DEPLOY = 'false';
-    });
-
-    it('should override config with --soapdeploy', async () => {
-      await $$.stubConfig({ restDeploy: 'true', 'target-org': testOrg.username });
-      const manifest = 'package.xml';
-      const result = await runDeployCmd(['--manifest', manifest, '--soapdeploy', '--json']);
-      expect(result).to.deep.equal(expectedResults);
-      ensureCreateComponentSetArgs({
-        manifest: {
-          manifestPath: manifest,
-          directoryPaths: [defaultDir],
-          destructiveChangesPost: undefined,
-          destructiveChangesPre: undefined,
-        },
-      });
-      ensureDeployArgs();
-      ensureHookArgs();
-      ensureProgressBar(0);
-    });
-
-    it('should REST deploy with config', async () => {
-      await $$.stubConfig({ restDeploy: 'true', 'target-org': testOrg.username });
-
-      const manifest = 'package.xml';
-      const result = await runDeployCmd(['--manifest', manifest, '--json']);
-      expect(result).to.deep.equal(expectedResults);
-      ensureCreateComponentSetArgs({
-        manifest: {
-          manifestPath: manifest,
-          directoryPaths: [defaultDir],
-          destructiveChangesPost: undefined,
-          destructiveChangesPre: undefined,
-        },
-      });
-      ensureDeployArgs({ apiOptions: { rest: true } });
-      ensureHookArgs();
-      ensureProgressBar(0);
-    });
-
-    it('should REST deploy', async () => {
-      process.env.SFDX_REST_DEPLOY = 'true';
-      const manifest = 'package.xml';
-      const result = await runDeployCmd(['--manifest', manifest, '--json']);
-      expect(result).to.deep.equal(expectedResults);
-=======
       expect(result).to.deep.equal(expectedResults);
       ensureDeployArgs({
         apiOptions: {
@@ -388,37 +324,16 @@
           testLevel,
         },
       });
->>>>>>> cb017af7
-      ensureCreateComponentSetArgs({
-        manifest: {
-          manifestPath: manifest,
-          directoryPaths: [defaultDir],
-<<<<<<< HEAD
-          destructiveChangesPost: undefined,
-          destructiveChangesPre: undefined,
-        },
-      });
-      ensureDeployArgs({ apiOptions: { rest: true } });
-      ensureHookArgs();
-      ensureProgressBar(0);
-      process.env.SFDX_REST_DEPLOY = 'false';
-    });
-
-    it('should use SOAP by default', () => {
-      delete process.env.SFDX_REST_DEPLOY;
-      const sourcepath = ['somepath'];
-      const cmd = new TestDeploy(['--sourcepath', sourcepath[0]], oclifConfigStub);
-      // eslint-disable-next-line @typescript-eslint/ban-ts-comment
-      // @ts-ignore private method
-      expect(cmd.isRest).to.be.false;
-=======
+      ensureCreateComponentSetArgs({
+        manifest: {
+          manifestPath: manifest,
+          directoryPaths: [defaultDir],
           destructiveChangesPost: destructiveChanges,
           destructiveChangesPre: undefined,
         },
       });
       ensureHookArgs();
       ensureProgressBar(0);
->>>>>>> cb017af7
     });
 
     it('should pass along all deploy options', async () => {
@@ -460,6 +375,81 @@
     });
 
     describe('SOAP/REST', () => {
+      it('should override env var with --soapdeploy', async () => {
+        process.env.SFDX_REST_DEPLOY = 'true';
+        const manifest = 'package.xml';
+        const result = await runDeployCmd(['--manifest', manifest, '--soapdeploy', '--json']);
+        expect(result).to.deep.equal(expectedResults);
+        ensureCreateComponentSetArgs({
+          manifest: {
+            manifestPath: manifest,
+            directoryPaths: [defaultDir],
+            destructiveChangesPost: undefined,
+            destructiveChangesPre: undefined,
+          },
+        });
+        ensureDeployArgs();
+        ensureHookArgs();
+        ensureProgressBar(0);
+        process.env.SFDX_REST_DEPLOY = 'false';
+      });
+
+      it('should override config with --soapdeploy', async () => {
+        await $$.stubConfig({ restDeploy: 'true', 'target-org': testOrg.username });
+        const manifest = 'package.xml';
+        const result = await runDeployCmd(['--manifest', manifest, '--soapdeploy', '--json']);
+        expect(result).to.deep.equal(expectedResults);
+        ensureCreateComponentSetArgs({
+          manifest: {
+            manifestPath: manifest,
+            directoryPaths: [defaultDir],
+            destructiveChangesPost: undefined,
+            destructiveChangesPre: undefined,
+          },
+        });
+        ensureDeployArgs();
+        ensureHookArgs();
+        ensureProgressBar(0);
+      });
+
+      it('should REST deploy with config', async () => {
+        await $$.stubConfig({ restDeploy: 'true', 'target-org': testOrg.username });
+
+        const manifest = 'package.xml';
+        const result = await runDeployCmd(['--manifest', manifest, '--json']);
+        expect(result).to.deep.equal(expectedResults);
+        ensureCreateComponentSetArgs({
+          manifest: {
+            manifestPath: manifest,
+            directoryPaths: [defaultDir],
+            destructiveChangesPost: undefined,
+            destructiveChangesPre: undefined,
+          },
+        });
+        ensureDeployArgs({ apiOptions: { rest: true } });
+        ensureHookArgs();
+        ensureProgressBar(0);
+      });
+
+      it('should REST deploy', async () => {
+        process.env.SFDX_REST_DEPLOY = 'true';
+        const manifest = 'package.xml';
+        const result = await runDeployCmd(['--manifest', manifest, '--json']);
+        expect(result).to.deep.equal(expectedResults);
+        ensureCreateComponentSetArgs({
+          manifest: {
+            manifestPath: manifest,
+            directoryPaths: [defaultDir],
+            destructiveChangesPost: undefined,
+            destructiveChangesPre: undefined,
+          },
+        });
+        ensureDeployArgs({ apiOptions: { rest: true } });
+        ensureHookArgs();
+        ensureProgressBar(0);
+        process.env.SFDX_REST_DEPLOY = 'false';
+      });
+
       it('should use SOAP by default', () => {
         delete process.env.SFDX_REST_DEPLOY;
         const sourcepath = ['somepath'];
@@ -514,41 +504,7 @@
         // eslint-disable-next-line @typescript-eslint/ban-ts-comment
         // @ts-ignore private method
         expect(cmd.isRest).to.be.false;
-<<<<<<< HEAD
-      } finally {
-        delete process.env.SFDX_REST_DEPLOY;
-      }
-    });
-
-    it('should use SOAP from flag', () => {
-      const sourcepath = ['somepath'];
-      const cmd = new TestDeploy(['--sourcepath', sourcepath[0], '--soapdeploy'], oclifConfigStub);
-      // eslint-disable-next-line @typescript-eslint/ban-ts-comment
-      // @ts-ignore private method
-      expect(cmd.isRest).to.be.false;
-    });
-
-    it('should use SOAP from config', () => {
-      stubMethod(sandbox, ConfigAggregator, 'create').resolves(ConfigAggregator.prototype);
-      stubMethod(sandbox, ConfigAggregator.prototype, 'getPropertyValue').returns('false');
-      const sourcepath = ['somepath'];
-      const cmd = new TestDeploy(['--sourcepath', sourcepath[0], '--soapdeploy'], oclifConfigStub);
-      // eslint-disable-next-line @typescript-eslint/ban-ts-comment
-      // @ts-ignore private method
-      expect(cmd.isRest).to.be.false;
-    });
-    it('should use REST from config', () => {
-      stubMethod(sandbox, ConfigAggregator, 'create').resolves(ConfigAggregator.prototype);
-      stubMethod(sandbox, ConfigAggregator.prototype, 'getInfo').returns({ value: true });
-      const sourcepath = ['somepath'];
-      const cmd = new TestDeploy(['--sourcepath', sourcepath[0]], oclifConfigStub);
-      // eslint-disable-next-line @typescript-eslint/ban-ts-comment
-      // @ts-ignore private method
-      expect(cmd.isRest).to.be.false;
-    });
-=======
-      });
->>>>>>> cb017af7
+      });
 
       it('should use SOAP from config', () => {
         stubMethod(sandbox, ConfigAggregator, 'create').resolves(ConfigAggregator.prototype);
