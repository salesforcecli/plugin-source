--- conflicted
+++ resolved
@@ -238,102 +238,64 @@
     ensureProgressBar(0);
   });
 
-<<<<<<< HEAD
-=======
-  it('should NOT call progress bar because of environment variable', async () => {
-    try {
-      process.env.SFDX_USE_PROGRESS_BAR = 'false';
-      const sourcepath = ['somepath'];
-      const result = await runDeployCmd(['--sourcepath', sourcepath[0]]);
-      expect(result).to.deep.equal(expectedResults);
-      ensureCreateComponentSetArgs({ sourcepath });
-      ensureDeployArgs();
-      ensureHookArgs();
-      ensureProgressBar(0);
-    } finally {
-      delete process.env.SFDX_USE_PROGRESS_BAR;
-    }
-  });
-
-  it('should call progress bar', async () => {
-    const sourcepath = ['somepath'];
-    const result = await runDeployCmd(['--sourcepath', sourcepath[0]]);
-    expect(result).to.deep.equal(expectedResults);
-    ensureCreateComponentSetArgs({ sourcepath });
-    ensureDeployArgs();
-    ensureHookArgs();
-    ensureProgressBar(1);
-  });
-
-  it('should use SOAP by default', async () => {
-    delete process.env.SFDX_REST_DEPLOY;
-    const sourcepath = ['somepath'];
-    const cmd = new TestDeploy(['--sourcepath', sourcepath[0]], oclifConfigStub);
-    // eslint-disable-next-line @typescript-eslint/ban-ts-comment
-    // @ts-ignore private method
-    expect(cmd.isRest).to.be.false;
-  });
-
-  it('should use SOAP from the env var', async () => {
-    try {
-      process.env.SFDX_REST_DEPLOY = 'false';
+  describe('SOAP/REST', () => {
+    it('should use SOAP by default', async () => {
+      delete process.env.SFDX_REST_DEPLOY;
       const sourcepath = ['somepath'];
       const cmd = new TestDeploy(['--sourcepath', sourcepath[0]], oclifConfigStub);
       // eslint-disable-next-line @typescript-eslint/ban-ts-comment
       // @ts-ignore private method
       expect(cmd.isRest).to.be.false;
-    } finally {
-      delete process.env.SFDX_REST_DEPLOY;
-    }
-  });
-
-  it('should use REST from the env var', async () => {
-    try {
-      process.env.SFDX_REST_DEPLOY = 'true';
-      const sourcepath = ['somepath'];
-      const cmd = new TestDeploy(['--sourcepath', sourcepath[0]], oclifConfigStub);
-      // eslint-disable-next-line @typescript-eslint/ban-ts-comment
-      // @ts-ignore private method
-      expect(cmd.isRest).to.be.false;
-    } finally {
-      delete process.env.SFDX_REST_DEPLOY;
-    }
-  });
-
-  it('should use SOAP by overriding env var with flag', async () => {
-    try {
-      process.env.SFDX_REST_DEPLOY = 'true';
+    });
+
+    it('should use SOAP from the env var', async () => {
+      try {
+        process.env.SFDX_REST_DEPLOY = 'false';
+        const sourcepath = ['somepath'];
+        const cmd = new TestDeploy(['--sourcepath', sourcepath[0]], oclifConfigStub);
+        // eslint-disable-next-line @typescript-eslint/ban-ts-comment
+        // @ts-ignore private method
+        expect(cmd.isRest).to.be.false;
+      } finally {
+        delete process.env.SFDX_REST_DEPLOY;
+      }
+    });
+
+    it('should use REST from the env var', async () => {
+      try {
+        process.env.SFDX_REST_DEPLOY = 'true';
+        const sourcepath = ['somepath'];
+        const cmd = new TestDeploy(['--sourcepath', sourcepath[0]], oclifConfigStub);
+        // eslint-disable-next-line @typescript-eslint/ban-ts-comment
+        // @ts-ignore private method
+        expect(cmd.isRest).to.be.false;
+      } finally {
+        delete process.env.SFDX_REST_DEPLOY;
+      }
+    });
+
+    it('should use SOAP by overriding env var with flag', async () => {
+      try {
+        process.env.SFDX_REST_DEPLOY = 'true';
+        const sourcepath = ['somepath'];
+        const cmd = new TestDeploy(['--sourcepath', sourcepath[0], '--soapdeploy'], oclifConfigStub);
+        // eslint-disable-next-line @typescript-eslint/ban-ts-comment
+        // @ts-ignore private method
+        expect(cmd.isRest).to.be.false;
+      } finally {
+        delete process.env.SFDX_REST_DEPLOY;
+      }
+    });
+
+    it('should use SOAP from flag', async () => {
       const sourcepath = ['somepath'];
       const cmd = new TestDeploy(['--sourcepath', sourcepath[0], '--soapdeploy'], oclifConfigStub);
       // eslint-disable-next-line @typescript-eslint/ban-ts-comment
       // @ts-ignore private method
       expect(cmd.isRest).to.be.false;
-    } finally {
-      delete process.env.SFDX_REST_DEPLOY;
-    }
-  });
-
-  it('should use SOAP from flag', async () => {
-    const sourcepath = ['somepath'];
-    const cmd = new TestDeploy(['--sourcepath', sourcepath[0], '--soapdeploy'], oclifConfigStub);
-    // eslint-disable-next-line @typescript-eslint/ban-ts-comment
-    // @ts-ignore private method
-    expect(cmd.isRest).to.be.false;
-  });
-
-  it('should use SOAP from config', async () => {
-    stubMethod(sandbox, ConfigAggregator, 'create').resolves(ConfigAggregator.prototype);
-    stubMethod(sandbox, ConfigAggregator.prototype, 'getPropertyValue').returns('false');
-    const sourcepath = ['somepath'];
-    const cmd = new TestDeploy(['--sourcepath', sourcepath[0], '--soapdeploy'], oclifConfigStub);
-    // eslint-disable-next-line @typescript-eslint/ban-ts-comment
-    // @ts-ignore private method
-    expect(cmd.isRest).to.be.false;
-  });
-
-  it('should use SOAP by overriding env var with config', async () => {
-    try {
-      process.env.SFDX_REST_DEPLOY = 'true';
+    });
+
+    it('should use SOAP from config', async () => {
       stubMethod(sandbox, ConfigAggregator, 'create').resolves(ConfigAggregator.prototype);
       stubMethod(sandbox, ConfigAggregator.prototype, 'getPropertyValue').returns('false');
       const sourcepath = ['somepath'];
@@ -341,30 +303,41 @@
       // eslint-disable-next-line @typescript-eslint/ban-ts-comment
       // @ts-ignore private method
       expect(cmd.isRest).to.be.false;
-    } finally {
-      delete process.env.SFDX_REST_DEPLOY;
-    }
-  });
-
->>>>>>> 187e8371
-  it('should emit postdeploy hooks for validateddeployrequestid deploys', async () => {
-    await runDeployCmd(['--validateddeployrequestid', '0Af0x00000pkAXLCA2']);
-    expect(lifecycleEmitStub.firstCall.args[0]).to.equal('postdeploy');
-  });
-
-  it('should emit predeploy hooks for async deploys', async () => {
-    const sourcepath = ['somepath'];
-    try {
-      await runDeployCmd(['--sourcepath', sourcepath[0], '--wait', '0']);
-    } catch (e) {
-      // once async deploys supported remove the try/catch
-      expect((e as Error).message).to.include('NOT IMPLEMENTED YET');
-    }
-    expect(lifecycleEmitStub.firstCall.args[0]).to.equal('predeploy');
-  });
-
-  it('should use SOAP by default');
-  it('should use REST when restDeploy=true');
+    });
+
+    it('should use SOAP by overriding env var with config', async () => {
+      try {
+        process.env.SFDX_REST_DEPLOY = 'true';
+        stubMethod(sandbox, ConfigAggregator, 'create').resolves(ConfigAggregator.prototype);
+        stubMethod(sandbox, ConfigAggregator.prototype, 'getPropertyValue').returns('false');
+        const sourcepath = ['somepath'];
+        const cmd = new TestDeploy(['--sourcepath', sourcepath[0], '--soapdeploy'], oclifConfigStub);
+        // eslint-disable-next-line @typescript-eslint/ban-ts-comment
+        // @ts-ignore private method
+        expect(cmd.isRest).to.be.false;
+      } finally {
+        delete process.env.SFDX_REST_DEPLOY;
+      }
+    });
+  });
+
+  describe('Hooks', () => {
+    it('should emit postdeploy hooks for validateddeployrequestid deploys', async () => {
+      await runDeployCmd(['--validateddeployrequestid', '0Af0x00000pkAXLCA2']);
+      expect(lifecycleEmitStub.firstCall.args[0]).to.equal('postdeploy');
+    });
+
+    it('should emit predeploy hooks for async deploys', async () => {
+      const sourcepath = ['somepath'];
+      try {
+        await runDeployCmd(['--sourcepath', sourcepath[0], '--wait', '0']);
+      } catch (e) {
+        // TODO: once async deploys supported remove the try/catch
+        expect((e as Error).message).to.include('NOT IMPLEMENTED YET');
+      }
+      expect(lifecycleEmitStub.firstCall.args[0]).to.equal('predeploy');
+    });
+  });
 
   describe('Progress Bar', () => {
     it('should NOT call progress bar because of environment variable', async () => {
