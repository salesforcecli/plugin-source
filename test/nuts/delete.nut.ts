--- conflicted
+++ resolved
@@ -11,11 +11,7 @@
 import { expect } from 'chai';
 import { execCmd } from '@salesforce/cli-plugins-testkit';
 import { SourceTestkit } from '@salesforce/source-testkit';
-<<<<<<< HEAD
-import { fs } from '@salesforce/core';
 import { exec } from 'shelljs';
-=======
->>>>>>> d87671b4
 
 describe('source:delete NUTs', () => {
   const executable = path.join(process.cwd(), 'bin', 'run');
