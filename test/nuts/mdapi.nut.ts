--- conflicted
+++ resolved
@@ -459,11 +459,7 @@
 
         it('request verbose deploy report without a deployId', () => {
           const reportCommandResponse = execCmd(
-<<<<<<< HEAD
-            'force:mdapi:deploy:report --wait 200 -u nonDefaultOrg --verbose --coverageformatters clover --junit --outputdir outputDir',
-=======
             'force:mdapi:deploy:report --wait 200 -u nonDefaultOrg --verbose --coverageformatters clover --junit --resultsdir resultsdir',
->>>>>>> cac4fc95
             {
               ensureExitCode: 0,
             }
@@ -471,11 +467,7 @@
           // has the basic table output
           expect(reportCommandResponse).to.include('Deployed Source');
           // check for coverage/junit output
-<<<<<<< HEAD
-          const reportFiles = fs.readFileSync('outputDir');
-=======
           const reportFiles = fs.readdirSync('resultsdir');
->>>>>>> cac4fc95
           expect(reportFiles).to.include('coverage');
           expect(reportFiles).to.include('junit');
         });
