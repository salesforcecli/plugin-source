/*
 * Copyright (c) 2020, salesforce.com, inc.
 * All rights reserved.
 * Licensed under the BSD 3-Clause license.
 * For full license text, see LICENSE.txt file in the repo root or https://opensource.org/licenses/BSD-3-Clause
 */

import * as os from 'os';
import { Messages, SfProject } from '@salesforce/core';
import { flags, FlagsConfig } from '@salesforce/command';
import { Duration, env } from '@salesforce/kit';
import { ComponentSetBuilder } from '@salesforce/source-deploy-retrieve';
import { DeployCommand, reportsFormatters } from '../../../../deployCommand';
import {
  DeployReportCommandResult,
  DeployReportResultFormatter,
} from '../../../../formatters/deployReportResultFormatter';
import { ProgressFormatter } from '../../../../formatters/progressFormatter';
import { DeployProgressBarFormatter } from '../../../../formatters/deployProgressBarFormatter';
import { DeployProgressStatusFormatter } from '../../../../formatters/deployProgressStatusFormatter';
import { ResultFormatterOptions } from '../../../../formatters/resultFormatter';

Messages.importMessagesDirectory(__dirname);
const messages = Messages.loadMessages('@salesforce/plugin-source', 'report');

export class Report extends DeployCommand {
  public static readonly description = messages.getMessage('description');
  public static readonly examples = messages.getMessage('examples').split(os.EOL);
  public static readonly requiresUsername = true;
  public static readonly flagsConfig: FlagsConfig = {
    wait: flags.minutes({
      char: 'w',
      default: Duration.minutes(DeployCommand.DEFAULT_WAIT_MINUTES),
      min: Duration.minutes(1),
      description: messages.getMessage('flags.wait'),
      longDescription: messages.getMessage('flagsLong.wait'),
    }),
    jobid: flags.id({
      char: 'i',
      description: messages.getMessage('flags.jobid'),
      longDescription: messages.getMessage('flagsLong.jobid'),
      validate: DeployCommand.isValidDeployId,
    }),
    verbose: flags.builtin({
      description: messages.getMessage('flags.verbose'),
    }),
<<<<<<< HEAD
    outputdir: flags.directory({
      description: messages.getMessage('flags.outputDir'),
=======
    resultsdir: flags.directory({
      description: messages.getMessage('flags.resultsDir'),
>>>>>>> cac4fc95
    }),
    coverageformatters: flags.array({
      description: messages.getMessage('flags.coverageFormatters'),
      options: reportsFormatters,
      helpValue: reportsFormatters.join(','),
    }),
    junit: flags.boolean({ description: messages.getMessage('flags.junit') }),
  };
  public async run(): Promise<DeployReportCommandResult> {
    await this.doReport();
    this.resolveSuccess();
    return this.formatResult();
  }

  protected async doReport(): Promise<void> {
    const deployId = this.resolveDeployId(this.getFlag<string>('jobid'));

<<<<<<< HEAD
    this.outputDir = this.resolveOutputDir(
      this.getFlag<string[]>('coverageformatters', undefined),
      this.getFlag<boolean>('junit'),
      this.getFlag<string>('outputdir'),
      deployId
=======
    this.resultsDir = this.resolveOutputDir(
      this.flags.coverageformatters,
      this.flags.junit,
      this.flags.resultsdir,
      deployId,
      false
>>>>>>> cac4fc95
    );

    // If the verbose flag is set, AND the command was executed from within
    // an SFDX project, we need to build a ComponentSet so we have mapped
    // source file output.
    if (this.getFlag<boolean>('verbose')) {
      let sourcepath: string[];
      try {
        this.project = await SfProject.resolve();
        sourcepath = this.project.getUniquePackageDirectories().map((pDir) => pDir.fullPath);
      } catch (err) {
        // ignore the error. this was just to get improved command output.
      }
      this.componentSet = await ComponentSetBuilder.build({ sourcepath });
    }

    const waitDuration = this.getFlag<Duration>('wait');
    const deploy = this.createDeploy(deployId);
    if (!this.isJsonOutput()) {
      const progressFormatter: ProgressFormatter = env.getBoolean('SFDX_USE_PROGRESS_BAR', true)
        ? new DeployProgressBarFormatter(this.logger, this.ux)
        : new DeployProgressStatusFormatter(this.logger, this.ux);
      progressFormatter.progress(deploy);
    }
    await deploy.pollStatus({ timeout: waitDuration });
    this.deployResult = await this.report(deployId);
  }

  // No-op implementation since any DeployResult status would be a success.
  // The only time this command would report an error is if it failed
  // flag parsing or some error during the request, and those are captured
  // by the command framework.
  /* eslint-disable-next-line @typescript-eslint/no-empty-function */
  protected resolveSuccess(): void {}

  protected formatResult(): DeployReportCommandResult {
    const formatterOptions: ResultFormatterOptions = {
      verbose: this.getFlag<boolean>('verbose', false),
      coverageOptions: this.getCoverageFormattersOptions(this.getFlag<string[]>('coverageformatters', undefined)),
      junitTestResults: this.flags.junit as boolean,
<<<<<<< HEAD
      outputDir: this.outputDir,
    };
    const formatter = new DeployReportResultFormatter(this.logger, this.ux, formatterOptions, this.deployResult);

    this.createRequestedReports();
=======
      resultsDir: this.resultsDir,
      testsRan: !!this.deployResult?.response.numberTestsTotal,
    };
    const formatter = new DeployReportResultFormatter(this.logger, this.ux, formatterOptions, this.deployResult);

    this.maybeCreateRequestedReports();
>>>>>>> cac4fc95

    if (!this.isJsonOutput()) {
      formatter.display();
    }
    return formatter.getJson() as DeployReportCommandResult;
  }
}<|MERGE_RESOLUTION|>--- conflicted
+++ resolved
@@ -44,13 +44,8 @@
     verbose: flags.builtin({
       description: messages.getMessage('flags.verbose'),
     }),
-<<<<<<< HEAD
-    outputdir: flags.directory({
-      description: messages.getMessage('flags.outputDir'),
-=======
     resultsdir: flags.directory({
       description: messages.getMessage('flags.resultsDir'),
->>>>>>> cac4fc95
     }),
     coverageformatters: flags.array({
       description: messages.getMessage('flags.coverageFormatters'),
@@ -68,20 +63,12 @@
   protected async doReport(): Promise<void> {
     const deployId = this.resolveDeployId(this.getFlag<string>('jobid'));
 
-<<<<<<< HEAD
-    this.outputDir = this.resolveOutputDir(
+    this.resultsDir = this.resolveOutputDir(
       this.getFlag<string[]>('coverageformatters', undefined),
       this.getFlag<boolean>('junit'),
-      this.getFlag<string>('outputdir'),
-      deployId
-=======
-    this.resultsDir = this.resolveOutputDir(
-      this.flags.coverageformatters,
-      this.flags.junit,
-      this.flags.resultsdir,
+      this.getFlag<string>('resultsdir'),
       deployId,
       false
->>>>>>> cac4fc95
     );
 
     // If the verbose flag is set, AND the command was executed from within
@@ -122,20 +109,12 @@
       verbose: this.getFlag<boolean>('verbose', false),
       coverageOptions: this.getCoverageFormattersOptions(this.getFlag<string[]>('coverageformatters', undefined)),
       junitTestResults: this.flags.junit as boolean,
-<<<<<<< HEAD
-      outputDir: this.outputDir,
-    };
-    const formatter = new DeployReportResultFormatter(this.logger, this.ux, formatterOptions, this.deployResult);
-
-    this.createRequestedReports();
-=======
       resultsDir: this.resultsDir,
       testsRan: !!this.deployResult?.response.numberTestsTotal,
     };
     const formatter = new DeployReportResultFormatter(this.logger, this.ux, formatterOptions, this.deployResult);
 
     this.maybeCreateRequestedReports();
->>>>>>> cac4fc95
 
     if (!this.isJsonOutput()) {
       formatter.display();
