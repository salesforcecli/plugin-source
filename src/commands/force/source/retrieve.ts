--- conflicted
+++ resolved
@@ -7,11 +7,7 @@
 
 import * as os from 'os';
 import { flags, FlagsConfig } from '@salesforce/command';
-<<<<<<< HEAD
-import { Lifecycle, Messages } from '@salesforce/core';
-=======
-import { Messages, SfdxError } from '@salesforce/core';
->>>>>>> 74feea98
+import { Messages } from '@salesforce/core';
 import { Duration } from '@salesforce/kit';
 import { asArray, asString, getBoolean, getString } from '@salesforce/ts-types';
 import { RetrieveResult } from '@salesforce/source-deploy-retrieve';
@@ -65,7 +61,6 @@
   protected readonly lifecycleEventNames = ['preretrieve', 'postretrieve'];
   protected retrieveResult: RetrieveResult;
 
-<<<<<<< HEAD
   public async run(): Promise<RetrieveCommandResult> {
     await this.retrieve();
     this.resolveSuccess();
@@ -73,12 +68,6 @@
   }
 
   protected async retrieve(): Promise<void> {
-    const hookEmitter = Lifecycle.getInstance();
-=======
-  public async run(): Promise<FileResponse[]> {
-    const defaultPackagePath = this.project.getDefaultPackage().fullPath;
->>>>>>> 74feea98
-
     const cs = await this.createComponentSet({
       packagenames: asArray<string>(this.flags.packagenames),
       sourcepath: asArray<string>(this.flags.sourcepath),
@@ -98,17 +87,8 @@
       })
       .start();
 
-<<<<<<< HEAD
-    await hookEmitter.emit('postretrieve', this.retrieveResult.response);
+    await this.lifecycle.emit('postretrieve', this.retrieveResult.response);
   }
-=======
-    const results = mdapiResult.response;
-    await this.lifecycle.emit('postretrieve', results);
-
-    if (results.status === 'InProgress') {
-      throw new SfdxError(messages.getMessage('retrieveTimeout', [(this.flags.wait as Duration).minutes]));
-    }
->>>>>>> 74feea98
 
   protected resolveSuccess(): void {
     const status = getString(this.retrieveResult, 'response.status');
