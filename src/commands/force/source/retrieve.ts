--- conflicted
+++ resolved
@@ -114,11 +114,8 @@
   protected retrieveResult: RetrieveResult;
   protected tracking: SourceTracking;
   private resolvedTargetDir: string;
-<<<<<<< HEAD
   private flags: Interfaces.InferredFlags<typeof Retrieve.flags>;
-=======
   private registry = new RegistryAccess();
->>>>>>> 532440a5
 
   public async run(): Promise<RetrieveCommandResult> {
     this.flags = (await this.parse(Retrieve)).flags;
@@ -184,16 +181,11 @@
 
     if (this.flags.manifest || this.flags.metadata) {
       if (this.wantsToRetrieveCustomFields()) {
-<<<<<<< HEAD
         this.warn(messages.getMessage('wantsToRetrieveCustomFields'));
-        this.componentSet.add({ fullName: ComponentSet.WILDCARD, type: { id: 'customobject', name: 'CustomObject' } });
-=======
-        this.ux.warn(messages.getMessage('wantsToRetrieveCustomFields'));
         this.componentSet.add({
           fullName: ComponentSet.WILDCARD,
           type: this.registry.getTypeByName('CustomObject'),
         });
->>>>>>> 532440a5
       }
     }
     if (this.flags.tracksource) {
