--- conflicted
+++ resolved
@@ -271,13 +271,10 @@
         // we're not print JSON output
         if (!this.jsonEnabled()) {
           const progressFormatter: ProgressFormatter = env.getBoolean('SFDX_USE_PROGRESS_BAR', true)
-<<<<<<< HEAD
             ? new DeployProgressBarFormatter(new Ux({ jsonEnabled: this.jsonEnabled() }))
-            : new DeployProgressStatusFormatter(new Ux({ jsonEnabled: this.jsonEnabled() }));
-=======
-            ? new DeployProgressBarFormatter(this.logger, this.ux)
-            : new DeployProgressStatusFormatter(this.logger, this.ux, { verbose: this.getFlag<boolean>('verbose') });
->>>>>>> 532440a5
+            : new DeployProgressStatusFormatter(new Ux({ jsonEnabled: this.jsonEnabled() }), {
+                verbose: this.flags.verbose,
+              });
           progressFormatter.progress(deploy);
         }
         this.deployResult = await deploy.pollStatus({ timeout: waitDuration });
