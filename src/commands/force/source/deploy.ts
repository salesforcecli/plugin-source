/*
 * Copyright (c) 2020, salesforce.com, inc.
 * All rights reserved.
 * Licensed under the BSD 3-Clause license.
 * For full license text, see LICENSE.txt file in the repo root or https://opensource.org/licenses/BSD-3-Clause
 */
import * as os from 'os';
import { flags, FlagsConfig } from '@salesforce/command';
import { Messages } from '@salesforce/core';
import { Duration, env } from '@salesforce/kit';
import { SourceTracking } from '@salesforce/source-tracking';
import { ComponentSetBuilder } from '@salesforce/source-deploy-retrieve';
import { DeployCommand, reportsFormatters, getVersionMessage, TestLevel } from '../../../deployCommand';
import { DeployCommandResult, DeployResultFormatter } from '../../../formatters/deployResultFormatter';
import {
  DeployAsyncResultFormatter,
  DeployCommandAsyncResult,
} from '../../../formatters/source/deployAsyncResultFormatter';
import { ProgressFormatter } from '../../../formatters/progressFormatter';
import { DeployProgressBarFormatter } from '../../../formatters/deployProgressBarFormatter';
import { DeployProgressStatusFormatter } from '../../../formatters/deployProgressStatusFormatter';
import { filterConflictsByComponentSet, trackingSetup, updateTracking } from '../../../trackingFunctions';
import { ResultFormatterOptions } from '../../../formatters/resultFormatter';

Messages.importMessagesDirectory(__dirname);
const messages = Messages.loadMessages('@salesforce/plugin-source', 'deploy');

// One of these flags must be specified for a valid deploy.
const xorFlags = ['manifest', 'metadata', 'sourcepath', 'validateddeployrequestid'];

export class Deploy extends DeployCommand {
  public static readonly description = messages.getMessage('description');
  public static readonly examples = messages.getMessage('examples').split(os.EOL);
  public static readonly requiresProject = true;
  public static readonly requiresUsername = true;
  public static readonly flagsConfig: FlagsConfig = {
    checkonly: flags.boolean({
      char: 'c',
      description: messages.getMessage('flags.checkonly'),
      longDescription: messages.getMessage('flagsLong.checkonly'),
    }),
    soapdeploy: flags.boolean({
      default: false,
      description: messages.getMessage('flags.soapDeploy'),
    }),
    wait: flags.minutes({
      char: 'w',
      default: Duration.minutes(Deploy.DEFAULT_WAIT_MINUTES),
      min: Duration.minutes(0), // wait=0 means deploy is asynchronous
      description: messages.getMessage('flags.wait'),
      longDescription: messages.getMessage('flagsLong.wait'),
    }),
    testlevel: flags.enum({
      char: 'l',
      description: messages.getMessage('flags.testLevel'),
      longDescription: messages.getMessage('flagsLong.testLevel'),
      options: ['NoTestRun', 'RunSpecifiedTests', 'RunLocalTests', 'RunAllTestsInOrg'],
      default: 'NoTestRun',
    }),
    runtests: flags.array({
      char: 'r',
      description: messages.getMessage('flags.runTests'),
      longDescription: messages.getMessage('flagsLong.runTests'),
      default: [],
    }),
    ignoreerrors: flags.boolean({
      char: 'o',
      description: messages.getMessage('flags.ignoreErrors'),
      longDescription: messages.getMessage('flagsLong.ignoreErrors'),
    }),
    ignorewarnings: flags.boolean({
      char: 'g',
      description: messages.getMessage('flags.ignoreWarnings'),
      longDescription: messages.getMessage('flagsLong.ignoreWarnings'),
    }),
    purgeondelete: flags.boolean({
      description: messages.getMessage('flags.purgeOnDelete'),
      dependsOn: ['manifest'],
    }),
    validateddeployrequestid: flags.id({
      char: 'q',
      description: messages.getMessage('flags.validateDeployRequestId'),
      longDescription: messages.getMessage('flagsLong.validateDeployRequestId'),
      exactlyOne: xorFlags,
      exclusive: ['checkonly', 'testlevel', 'runtests', 'ignoreerrors', 'ignorewarnings', 'tracksource'],
      validate: DeployCommand.isValidDeployId,
    }),
    verbose: flags.builtin({
      description: messages.getMessage('flags.verbose'),
    }),
    metadata: flags.array({
      char: 'm',
      description: messages.getMessage('flags.metadata'),
      longDescription: messages.getMessage('flagsLong.metadata'),
      exactlyOne: xorFlags,
    }),
    sourcepath: flags.array({
      char: 'p',
      description: messages.getMessage('flags.sourcePath'),
      longDescription: messages.getMessage('flagsLong.sourcePath'),
      exactlyOne: xorFlags,
    }),
    manifest: flags.filepath({
      char: 'x',
      description: messages.getMessage('flags.manifest'),
      longDescription: messages.getMessage('flagsLong.manifest'),
      exactlyOne: xorFlags,
    }),
    predestructivechanges: flags.filepath({
      description: messages.getMessage('flags.predestructivechanges'),
      dependsOn: ['manifest'],
    }),
    postdestructivechanges: flags.filepath({
      description: messages.getMessage('flags.postdestructivechanges'),
      dependsOn: ['manifest'],
    }),
    tracksource: flags.boolean({
      char: 't',
      description: messages.getMessage('flags.tracksource'),
      exclusive: ['checkonly', 'validateddeployrequestid'],
    }),
    forceoverwrite: flags.boolean({
      char: 'f',
      description: messages.getMessage('flags.forceoverwrite'),
      dependsOn: ['tracksource'],
    }),
<<<<<<< HEAD
    outputdir: flags.directory({
      description: messages.getMessage('flags.outputDir'),
=======
    resultsdir: flags.directory({
      description: messages.getMessage('flags.resultsDir'),
>>>>>>> cac4fc95
    }),
    coverageformatters: flags.array({
      description: messages.getMessage('flags.coverageFormatters'),
      options: reportsFormatters,
      helpValue: reportsFormatters.join(','),
    }),
    junit: flags.boolean({ description: messages.getMessage('flags.junit') }),
  };
  protected readonly lifecycleEventNames = ['predeploy', 'postdeploy'];
  protected tracking: SourceTracking;

  public async run(): Promise<DeployCommandResult | DeployCommandAsyncResult> {
    await this.preChecks();
    await this.deploy();
    this.resolveSuccess();
    await this.maybeUpdateTracking();
    return this.formatResult();
  }

  protected async preChecks(): Promise<void> {
    if (this.flags.tracksource) {
      this.tracking = await trackingSetup({
        commandName: 'force:source:deploy',
        // we'll check ACTUAL conflicts once we get a componentSet built
        ignoreConflicts: true,
        org: this.org,
        project: this.project,
        ux: this.ux,
      });
    }
  }

  // There are 3 types of deploys:
  //   1. synchronous - deploy metadata and wait for the deploy to complete.
  //   2. asynchronous - deploy metadata and immediately return.
  //   3. recent validation - deploy metadata that's already been validated by the org
  protected async deploy(): Promise<void> {
    const waitDuration = this.getFlag<Duration>('wait');
    this.isAsync = waitDuration.quantity === 0;
    this.isRest = await this.isRestDeploy();

    if (this.isAsync && (this.flags.coverageformatters || this.flags.junit)) {
      this.warn(messages.getMessage('asyncCoverageJunitWarning'));
    }

    if (this.flags.validateddeployrequestid) {
      this.deployResult = await this.deployRecentValidation();
    } else {
      this.componentSet = await ComponentSetBuilder.build({
        apiversion: this.getFlag<string>('apiversion'),
        sourceapiversion: await this.getSourceApiVersion(),
        sourcepath: this.getFlag<string[]>('sourcepath'),
        manifest: this.flags.manifest && {
          manifestPath: this.getFlag<string>('manifest'),
          directoryPaths: this.getPackageDirs(),
          destructiveChangesPre: this.getFlag<string>('predestructivechanges'),
          destructiveChangesPost: this.getFlag<string>('postdestructivechanges'),
        },
        metadata: this.flags.metadata && {
          metadataEntries: this.getFlag<string[]>('metadata'),
          directoryPaths: this.getPackageDirs(),
        },
      });
      if (this.getFlag<boolean>('tracksource')) {
        // will throw if conflicts exist
        if (!this.getFlag<boolean>('forceoverwrite')) {
          await filterConflictsByComponentSet({ tracking: this.tracking, components: this.componentSet, ux: this.ux });
        }
        const localDeletes = await this.tracking.getChanges<string>({
          origin: 'local',
          state: 'delete',
          format: 'string',
        });
        if (localDeletes.length) {
          this.ux.warn(messages.getMessage('deployWontDelete'));
        }
      }
      // fire predeploy event for sync and async deploys
      await this.lifecycle.emit('predeploy', this.componentSet.toArray());
      this.ux.log(getVersionMessage('Deploying', this.componentSet, this.isRest));

      const deploy = await this.componentSet.deploy({
        usernameOrConnection: this.org.getUsername(),
        apiOptions: {
          purgeOnDelete: this.getFlag<boolean>('purgeondelete', false),
          ignoreWarnings: this.getFlag<boolean>('ignorewarnings', false),
          rollbackOnError: !this.getFlag<boolean>('ignoreerrors', false),
          checkOnly: this.getFlag<boolean>('checkonly', false),
          runTests: this.getFlag<string[]>('runtests'),
          testLevel: this.getFlag<TestLevel>('testlevel'),
          rest: this.isRest,
        },
      });
      this.asyncDeployResult = { id: deploy.id };
      this.updateDeployId(deploy.id);

      if (!this.isAsync) {
        // we're not print JSON output
        if (!this.isJsonOutput()) {
          const progressFormatter: ProgressFormatter = env.getBoolean('SFDX_USE_PROGRESS_BAR', true)
            ? new DeployProgressBarFormatter(this.logger, this.ux)
            : new DeployProgressStatusFormatter(this.logger, this.ux);
          progressFormatter.progress(deploy);
        }
        this.deployResult = await deploy.pollStatus({ timeout: waitDuration });
      }
    }

    if (this.deployResult) {
      // Only fire the postdeploy event when we have results. I.e., not async.
      await this.lifecycle.emit('postdeploy', this.deployResult);
    }
  }

  protected formatResult(): DeployCommandResult | DeployCommandAsyncResult {
<<<<<<< HEAD
    this.outputDir = this.resolveOutputDir(
      this.getFlag<string[]>('coverageformatters', undefined),
      this.getFlag<boolean>('junit'),
      this.getFlag<string>('outputdir'),
      this.deployResult?.response?.id
=======
    this.resultsDir = this.resolveOutputDir(
      this.flags.coverageformatters,
      this.flags.junit,
      this.flags.resultsdir,
      this.deployResult?.response?.id,
      false
>>>>>>> cac4fc95
    );

    const formatterOptions: ResultFormatterOptions = {
      verbose: this.getFlag<boolean>('verbose', false),
      username: this.org.getUsername(),
      coverageOptions: this.getCoverageFormattersOptions(this.getFlag<string[]>('coverageformatters', undefined)),
      junitTestResults: this.flags.junit as boolean,
<<<<<<< HEAD
      outputDir: this.outputDir,
=======
      resultsDir: this.resultsDir,
      testsRan: this.getFlag<string>('testlevel', 'NoTestRun') !== 'NoTestRun',
>>>>>>> cac4fc95
    };

    const formatter = this.isAsync
      ? new DeployAsyncResultFormatter(this.logger, this.ux, formatterOptions, this.asyncDeployResult)
      : new DeployResultFormatter(this.logger, this.ux, formatterOptions, this.deployResult);

<<<<<<< HEAD
    this.createRequestedReports();
=======
    if (!this.isAsync) {
      this.maybeCreateRequestedReports();
    }
>>>>>>> cac4fc95

    // Only display results to console when JSON flag is unset.
    if (!this.isJsonOutput()) {
      formatter.display();
    }

    return formatter.getJson();
  }

  private async maybeUpdateTracking(): Promise<void> {
    if (this.getFlag<boolean>('tracksource', false)) {
      return updateTracking({ ux: this.ux, result: this.deployResult, tracking: this.tracking });
    }
  }
}<|MERGE_RESOLUTION|>--- conflicted
+++ resolved
@@ -124,13 +124,8 @@
       description: messages.getMessage('flags.forceoverwrite'),
       dependsOn: ['tracksource'],
     }),
-<<<<<<< HEAD
-    outputdir: flags.directory({
-      description: messages.getMessage('flags.outputDir'),
-=======
     resultsdir: flags.directory({
       description: messages.getMessage('flags.resultsDir'),
->>>>>>> cac4fc95
     }),
     coverageformatters: flags.array({
       description: messages.getMessage('flags.coverageFormatters'),
@@ -246,20 +241,12 @@
   }
 
   protected formatResult(): DeployCommandResult | DeployCommandAsyncResult {
-<<<<<<< HEAD
-    this.outputDir = this.resolveOutputDir(
+    this.resultsDir = this.resolveOutputDir(
       this.getFlag<string[]>('coverageformatters', undefined),
       this.getFlag<boolean>('junit'),
-      this.getFlag<string>('outputdir'),
-      this.deployResult?.response?.id
-=======
-    this.resultsDir = this.resolveOutputDir(
-      this.flags.coverageformatters,
-      this.flags.junit,
-      this.flags.resultsdir,
+      this.getFlag<string>('resultsdir'),
       this.deployResult?.response?.id,
       false
->>>>>>> cac4fc95
     );
 
     const formatterOptions: ResultFormatterOptions = {
@@ -267,25 +254,17 @@
       username: this.org.getUsername(),
       coverageOptions: this.getCoverageFormattersOptions(this.getFlag<string[]>('coverageformatters', undefined)),
       junitTestResults: this.flags.junit as boolean,
-<<<<<<< HEAD
-      outputDir: this.outputDir,
-=======
       resultsDir: this.resultsDir,
       testsRan: this.getFlag<string>('testlevel', 'NoTestRun') !== 'NoTestRun',
->>>>>>> cac4fc95
     };
 
     const formatter = this.isAsync
       ? new DeployAsyncResultFormatter(this.logger, this.ux, formatterOptions, this.asyncDeployResult)
       : new DeployResultFormatter(this.logger, this.ux, formatterOptions, this.deployResult);
 
-<<<<<<< HEAD
-    this.createRequestedReports();
-=======
     if (!this.isAsync) {
       this.maybeCreateRequestedReports();
     }
->>>>>>> cac4fc95
 
     // Only display results to console when JSON flag is unset.
     if (!this.isJsonOutput()) {
