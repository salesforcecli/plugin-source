/*
 * Copyright (c) 2020, salesforce.com, inc.
 * All rights reserved.
 * Licensed under the BSD 3-Clause license.
 * For full license text, see LICENSE.txt file in the repo root or https://opensource.org/licenses/BSD-3-Clause
 */

import * as os from 'os';
import { FlagsConfig, flags, SfdxCommand } from '@salesforce/command';
import { Messages } from '@salesforce/core';
<<<<<<< HEAD
import { ForceIgnore } from '@salesforce/source-deploy-retrieve';
import {
  SourceTracking,
  throwIfInvalid,
  replaceRenamedCommands,
  getKeyFromObject,
  getKeyFromStrings,
  ChangeResult,
} from '@salesforce/source-tracking';
=======
import { SourceTracking, throwIfInvalid, replaceRenamedCommands, ChangeResult } from '@salesforce/source-tracking';
>>>>>>> 524aca53

import { StatusResult, StatusFormatter } from '../../../../formatters/statusFormatter';

Messages.importMessagesDirectory(__dirname);
const messages: Messages = Messages.loadMessages('@salesforce/plugin-source', 'status');

export default class SourceStatus extends SfdxCommand {
  public static description = messages.getMessage('description');
  public static readonly examples = replaceRenamedCommands(messages.getMessage('examples')).split(os.EOL);
  protected static flagsConfig: FlagsConfig = {
    all: flags.boolean({
      char: 'a',
      description: messages.getMessage('flags.all'),
      longDescription: messages.getMessage('flags.allLong'),
    }),
    local: flags.boolean({
      char: 'l',
      description: messages.getMessage('flags.local'),
      longDescription: messages.getMessage('flags.localLong'),
    }),
    remote: flags.boolean({
      char: 'r',
      description: messages.getMessage('flags.remote'),
      longDescription: messages.getMessage('flags.remoteLong'),
    }),
  };
  protected static requiresUsername = true;
  protected static requiresProject = true;
  protected hidden = true;
  protected results = new Array<StatusResult>();
  protected localAdds: ChangeResult[] = [];

  public async run(): Promise<StatusResult[]> {
    throwIfInvalid({
      org: this.org,
      projectPath: this.project.getPath(),
      toValidate: 'plugin-source',
      command: replaceRenamedCommands('force:source:status'),
    });
    const wantsLocal =
      (this.flags.local as boolean) || (this.flags.all as boolean) || (!this.flags.remote && !this.flags.all);
    const wantsRemote =
      (this.flags.remote as boolean) || (this.flags.all as boolean) || (!this.flags.local && !this.flags.all);

    this.logger.debug(
      `project is ${this.project.getPath()} and pkgDirs are ${this.project
        .getPackageDirectories()
        .map((dir) => dir.path)
        .join(',')}`
    );
    const tracking = await SourceTracking.create({
      org: this.org,
      project: this.project,
      apiVersion: this.flags.apiversion as string,
    });

    if (wantsLocal) {
      await tracking.ensureLocalTracking();
      const localDeletes = tracking.populateTypesAndNames({
        elements: await tracking.getChanges<ChangeResult>({ origin: 'local', state: 'delete', format: 'ChangeResult' }),
        excludeUnresolvable: true,
        resolveDeleted: true,
      });

      const localAdds = tracking.populateTypesAndNames({
        elements: await tracking.getChanges<ChangeResult>({ origin: 'local', state: 'add', format: 'ChangeResult' }),
        excludeUnresolvable: true,
      });

      const localModifies = tracking.populateTypesAndNames({
        elements: await tracking.getChanges<ChangeResult>({ origin: 'local', state: 'modify', format: 'ChangeResult' }),
        excludeUnresolvable: true,
      });

      this.results = this.results.concat(
        localAdds.flatMap((item) => this.changeResultToOutputRows(item, 'add')),
        localModifies.flatMap((item) => this.changeResultToOutputRows(item, 'changed')),
        localDeletes.flatMap((item) => this.changeResultToOutputRows(item, 'delete'))
      );
    }

    if (wantsRemote) {
      // by initializeWithQuery true, one query runs so that parallel getChanges aren't doing parallel queries
      await tracking.ensureRemoteTracking(true);
      const [remoteDeletes, remoteModifies] = await Promise.all([
        tracking.getChanges<ChangeResult>({ origin: 'remote', state: 'delete', format: 'ChangeResult' }),
        tracking.getChanges<ChangeResult>({ origin: 'remote', state: 'nondelete', format: 'ChangeResultWithPaths' }),
      ]);
      this.results = this.results.concat(
        remoteDeletes.flatMap((item) => this.changeResultToOutputRows(item)),
        remoteModifies.flatMap((item) => this.changeResultToOutputRows(item))
      );
    }

    if (wantsLocal && wantsRemote) {
      // keys like ApexClass__MyClass.cls
      const conflictFiles = (await tracking.getConflicts()).flatMap((conflict) => conflict.filenames);
      if (conflictFiles.length > 0) {
        this.results = this.results.map((row) =>
          row.filePath && conflictFiles.includes(row.filePath) ? { ...row, state: `${row.state} (Conflict)` } : row
        );
      }
    }

    return this.formatResult();
  }

  protected formatResult(): StatusResult[] {
    const formatter = new StatusFormatter(this.logger, this.ux, {}, this.results);

    if (!this.flags.json) {
      formatter.display();
    }

    return formatter.getJson();
  }

  private changeResultToOutputRows(input: ChangeResult, localType?: 'delete' | 'changed' | 'add'): StatusResult[] {
    this.logger.debug('converting ChangeResult to a row', input);
    const forceIgnore = new ForceIgnore();

    const state = (): string => {
      if (localType) {
        return localType[0].toUpperCase() + localType.substring(1);
      }
      if (input.deleted) {
        return 'Delete';
      }
      if (input.modified) {
        return 'Changed';
      }
      return 'Add';
    };
    const baseObject = {
      type: input.type ?? '',
      state: `${input.origin} ${state()}`,
      fullName: input.name ?? '',
    };
    this.logger.debug(baseObject);

    if (input.filenames?.length) {
      return input.filenames.map((filename) => ({
        ...baseObject,
        filepath: filename,
        ignored: forceIgnore.denies(filename),
      }));
    }
<<<<<<< HEAD
    return [baseObject];
=======
    return input.filenames.map((filename) => ({
      ...baseObject,
      filePath: filename,
    }));
>>>>>>> 524aca53
  }
}<|MERGE_RESOLUTION|>--- conflicted
+++ resolved
@@ -8,20 +8,8 @@
 import * as os from 'os';
 import { FlagsConfig, flags, SfdxCommand } from '@salesforce/command';
 import { Messages } from '@salesforce/core';
-<<<<<<< HEAD
+import { SourceTracking, throwIfInvalid, replaceRenamedCommands, ChangeResult } from '@salesforce/source-tracking';
 import { ForceIgnore } from '@salesforce/source-deploy-retrieve';
-import {
-  SourceTracking,
-  throwIfInvalid,
-  replaceRenamedCommands,
-  getKeyFromObject,
-  getKeyFromStrings,
-  ChangeResult,
-} from '@salesforce/source-tracking';
-=======
-import { SourceTracking, throwIfInvalid, replaceRenamedCommands, ChangeResult } from '@salesforce/source-tracking';
->>>>>>> 524aca53
-
 import { StatusResult, StatusFormatter } from '../../../../formatters/statusFormatter';
 
 Messages.importMessagesDirectory(__dirname);
@@ -164,17 +152,10 @@
     if (input.filenames?.length) {
       return input.filenames.map((filename) => ({
         ...baseObject,
-        filepath: filename,
+        filePath: filename,
         ignored: forceIgnore.denies(filename),
       }));
     }
-<<<<<<< HEAD
     return [baseObject];
-=======
-    return input.filenames.map((filename) => ({
-      ...baseObject,
-      filePath: filename,
-    }));
->>>>>>> 524aca53
   }
 }