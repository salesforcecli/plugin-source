/*
 * Copyright (c) 2020, salesforce.com, inc.
 * All rights reserved.
 * Licensed under the BSD 3-Clause license.
 * For full license text, see LICENSE.txt file in the repo root or https://opensource.org/licenses/BSD-3-Clause
 */
import * as os from 'os';
import * as fs from 'fs';
import { confirm } from 'cli-ux/lib/prompt';
import { flags, FlagsConfig } from '@salesforce/command';
<<<<<<< HEAD
import { fs, Messages } from '@salesforce/core';
import {
  ComponentSet,
  DestructiveChangesType,
  RequestStatus,
  SourceComponent,
} from '@salesforce/source-deploy-retrieve';
=======
import { Messages } from '@salesforce/core';
import { ComponentSet, MetadataComponent, RequestStatus, SourceComponent } from '@salesforce/source-deploy-retrieve';
>>>>>>> ef527a90
import { Duration, env, once } from '@salesforce/kit';
import { getString } from '@salesforce/ts-types';
import { DeployCommand } from '../../../deployCommand';
import { ComponentSetBuilder } from '../../../componentSetBuilder';
import { DeployCommandResult } from '../../../formatters/deployResultFormatter';
import { DeleteResultFormatter } from '../../../formatters/deleteResultFormatter';
import { ProgressFormatter } from '../../../formatters/progressFormatter';
import { DeployProgressBarFormatter } from '../../../formatters/deployProgressBarFormatter';
import { DeployProgressStatusFormatter } from '../../../formatters/deployProgressStatusFormatter';

Messages.importMessagesDirectory(__dirname);
const messages = Messages.loadMessages('@salesforce/plugin-source', 'delete');

type TestLevel = 'NoTestRun' | 'RunLocalTests' | 'RunAllTestsInOrg';

export class Delete extends DeployCommand {
  public static readonly description = messages.getMessage('description');
  public static readonly examples = messages.getMessage('examples').split(os.EOL);
  public static readonly requiresProject = true;
  public static readonly requiresUsername = true;
  public static readonly flagsConfig: FlagsConfig = {
    checkonly: flags.boolean({
      char: 'c',
      description: messages.getMessage('flags.checkonly'),
      longDescription: messages.getMessage('flagsLong.checkonly'),
    }),
    wait: flags.minutes({
      char: 'w',
      default: Duration.minutes(Delete.DEFAULT_SRC_WAIT_MINUTES),
      min: Duration.minutes(1),
      description: messages.getMessage('flags.wait'),
      longDescription: messages.getMessage('flagsLong.wait'),
    }),
    testlevel: flags.enum({
      char: 'l',
      description: messages.getMessage('flags.testLevel'),
      longDescription: messages.getMessage('flagsLong.testLevel'),
      options: ['NoTestRun', 'RunLocalTests', 'RunAllTestsInOrg'],
      default: 'NoTestRun',
    }),
    noprompt: flags.boolean({
      char: 'r',
      description: messages.getMessage('flags.noprompt'),
    }),
    metadata: flags.array({
      char: 'm',
      description: messages.getMessage('flags.metadata'),
      longDescription: messages.getMessage('flagsLong.metadata'),
      exclusive: ['manifest', 'sourcepath'],
    }),
    sourcepath: flags.array({
      char: 'p',
      description: messages.getMessage('flags.sourcepath'),
      longDescription: messages.getMessage('flagsLong.sourcepath'),
      exclusive: ['manifest', 'metadata'],
    }),
    verbose: flags.builtin({
      description: messages.getMessage('flags.verbose'),
    }),
  };
  protected xorFlags = ['metadata', 'sourcepath'];
  protected readonly lifecycleEventNames = ['predeploy', 'postdeploy'];
  private isRest = false;
  private deleteResultFormatter: DeleteResultFormatter;
  private aborted = false;
  private components: MetadataComponent[];

  private updateDeployId = once((id) => {
    this.displayDeployId(id);
    this.setStash(id);
  });

  public async run(): Promise<DeployCommandResult> {
    await this.delete();
    this.resolveSuccess();
    const result = this.formatResult();
    // The DeleteResultFormatter will use SDR and scan the directory, if the files have been deleted, it will throw an error
    // so we'll delete the files locally now
    this.deleteFilesLocally();
    return result;
  }

  protected async delete(): Promise<void> {
    this.deleteResultFormatter = new DeleteResultFormatter(this.logger, this.ux, {});
    // verify that the user defined one of: metadata, sourcepath
    this.validateFlags();

    this.componentSet = await ComponentSetBuilder.build({
      apiversion: this.getFlag<string>('apiversion'),
      sourceapiversion: await this.getSourceApiVersion(),
      sourcepath: this.getFlag<string[]>('sourcepath'),
      metadata: this.flags.metadata && {
        metadataEntries: this.getFlag<string[]>('metadata'),
        directoryPaths: this.getPackageDirs(),
      },
    });

    this.components = this.componentSet.toArray();

    if (!this.components.length) {
      // if we didn't find any components to delete, let the user know and exit
      this.deleteResultFormatter.displayNoResultsFound();
      return;
    }

    // create a new ComponentSet and mark everything for deletion
    const cs = new ComponentSet([]);
<<<<<<< HEAD
    this.sourceComponents.map((component) => {
      cs.add(component, DestructiveChangesType.POST);
=======
    this.components.map((component) => {
      if (component instanceof SourceComponent) {
        cs.add(component, true);
      } else {
        // a remote-only delete
        cs.add(new SourceComponent({ name: component.fullName, type: component.type }), true);
      }
>>>>>>> ef527a90
    });
    this.componentSet = cs;

    this.aborted = !(await this.handlePrompt());
    if (this.aborted) return;

    // fire predeploy event for the delete
    await this.lifecycle.emit('predeploy', this.components);
    this.isRest = await this.isRestDeploy();
    this.ux.log(`*** Deleting with ${this.isRest ? 'REST' : 'SOAP'} API ***`);

    const deploy = await this.componentSet.deploy({
      usernameOrConnection: this.org.getUsername(),
      apiOptions: {
        rest: this.isRest,
        checkOnly: this.getFlag<boolean>('checkonly', false),
        testLevel: this.getFlag<TestLevel>('testlevel'),
      },
    });
    this.updateDeployId(deploy.id);

    if (!this.isJsonOutput()) {
      const progressFormatter: ProgressFormatter = env.getBoolean('SFDX_USE_PROGRESS_BAR', true)
        ? new DeployProgressBarFormatter(this.logger, this.ux)
        : new DeployProgressStatusFormatter(this.logger, this.ux);
      progressFormatter.progress(deploy);
    }

    this.deployResult = await deploy.pollStatus(500, this.getFlag<Duration>('wait').seconds);
    await this.lifecycle.emit('postdeploy', this.deployResult);
  }

  /**
   * Checks the response status to determine whether the delete was successful.
   */
  protected resolveSuccess(): void {
    const status = getString(this.deployResult, 'response.status');
    if (status !== RequestStatus.Succeeded && !this.aborted) {
      this.setExitCode(1);
    }
  }

  protected formatResult(): DeployCommandResult {
    const formatterOptions = {
      verbose: this.getFlag<boolean>('verbose', false),
    };

    this.deleteResultFormatter = new DeleteResultFormatter(this.logger, this.ux, formatterOptions, this.deployResult);

    // Only display results to console when JSON flag is unset.
    if (!this.isJsonOutput()) {
      this.deleteResultFormatter.display();
    }

    return this.deleteResultFormatter.getJson();
  }

  private deleteFilesLocally(): void {
    if (!this.getFlag('checkonly') && getString(this.deployResult, 'response.status') === 'Succeeded') {
      this.components.map((component: SourceComponent) => {
        // delete the content and/or the xml of the components
        if (component.content) {
          const stats = fs.lstatSync(component.content);
          if (stats.isDirectory()) {
            fs.rmdirSync(component.content, { recursive: true });
          } else {
            fs.unlinkSync(component.content);
          }
        }
        if (component.xml) {
          fs.unlinkSync(component.xml);
        }
      });
    }
  }

  private async handlePrompt(): Promise<boolean> {
    if (!this.getFlag('noprompt')) {
      const remote: string[] = [];
      const local: string[] = [];
      const message: string[] = [];

      this.components.flatMap((component) => {
        if (component instanceof SourceComponent) {
          local.push(component.xml, ...component.walkContent());
        } else {
          // remote only metadata
          remote.push(`${component.type.name}:${component.fullName}`);
        }
      });

      if (remote.length) {
        message.push(messages.getMessage('remotePrompt', [[...new Set(remote)].join('\n')]));
      }

      if (local.length) {
        if (message.length) {
          // add a whitespace between remote and local
          message.push('\n');
        }
        message.push('\n', messages.getMessage('localPrompt', [[...new Set(local)].join('\n')]));
      }

      message.push(messages.getMessage('areYouSure'));
      return confirm(message.join(''));
    }
    return true;
  }
}<|MERGE_RESOLUTION|>--- conflicted
+++ resolved
@@ -8,18 +8,8 @@
 import * as fs from 'fs';
 import { confirm } from 'cli-ux/lib/prompt';
 import { flags, FlagsConfig } from '@salesforce/command';
-<<<<<<< HEAD
-import { fs, Messages } from '@salesforce/core';
-import {
-  ComponentSet,
-  DestructiveChangesType,
-  RequestStatus,
-  SourceComponent,
-} from '@salesforce/source-deploy-retrieve';
-=======
 import { Messages } from '@salesforce/core';
-import { ComponentSet, MetadataComponent, RequestStatus, SourceComponent } from '@salesforce/source-deploy-retrieve';
->>>>>>> ef527a90
+import { ComponentSet, DestructiveChangesType, MetadataComponent, RequestStatus, SourceComponent } from '@salesforce/source-deploy-retrieve';
 import { Duration, env, once } from '@salesforce/kit';
 import { getString } from '@salesforce/ts-types';
 import { DeployCommand } from '../../../deployCommand';
@@ -127,18 +117,13 @@
 
     // create a new ComponentSet and mark everything for deletion
     const cs = new ComponentSet([]);
-<<<<<<< HEAD
-    this.sourceComponents.map((component) => {
-      cs.add(component, DestructiveChangesType.POST);
-=======
     this.components.map((component) => {
       if (component instanceof SourceComponent) {
-        cs.add(component, true);
+        cs.add(component, DestructiveChangesType.POST);
       } else {
         // a remote-only delete
-        cs.add(new SourceComponent({ name: component.fullName, type: component.type }), true);
+        cs.add(new SourceComponent({ name: component.fullName, type: component.type }), DestructiveChangesType.POST);
       }
->>>>>>> ef527a90
     });
     this.componentSet = cs;
 
