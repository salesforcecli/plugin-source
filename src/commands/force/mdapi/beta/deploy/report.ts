/*
 * Copyright (c) 2020, salesforce.com, inc.
 * All rights reserved.
 * Licensed under the BSD 3-Clause license.
 * For full license text, see LICENSE.txt file in the repo root or https://opensource.org/licenses/BSD-3-Clause
 */
import { EOL } from 'os';
import { Messages } from '@salesforce/core';
import { flags, FlagsConfig } from '@salesforce/command';
import { Duration, env } from '@salesforce/kit';
import { RequestStatus } from '@salesforce/source-deploy-retrieve';

import { MdDeployResult, MdDeployResultFormatter } from '../../../../../formatters/mdDeployResultFormatter';
import { DeployCommand } from '../../../../../deployCommand';
import { ProgressFormatter } from '../../../../../formatters/progressFormatter';
import { DeployProgressBarFormatter } from '../../../../../formatters/deployProgressBarFormatter';
import { DeployProgressStatusFormatter } from '../../../../../formatters/deployProgressStatusFormatter';

Messages.importMessagesDirectory(__dirname);
const messages = Messages.loadMessages('@salesforce/plugin-source', 'md.deployreport');

export class Report extends DeployCommand {
  public static readonly description = messages.getMessage('description');
  public static readonly examples = messages.getMessage('examples').split(EOL);
  public static readonly requiresUsername = true;

  public static readonly flagsConfig: FlagsConfig = {
    wait: flags.minutes({
      char: 'w',
      default: Duration.minutes(DeployCommand.DEFAULT_WAIT_MINUTES),
      min: Duration.minutes(1),
      description: messages.getMessage('flags.wait', [DeployCommand.DEFAULT_WAIT_MINUTES]),
      longDescription: messages.getMessage('flagsLong.wait', [DeployCommand.DEFAULT_WAIT_MINUTES]),
    }),
    jobid: flags.id({
      char: 'i',
      description: messages.getMessage('flags.jobId'),
      longDescription: messages.getMessage('flagsLong.jobId'),
      validate: DeployCommand.isValidDeployId,
    }),
    verbose: flags.builtin({
      description: messages.getMessage('flags.verbose'),
      longDescription: messages.getMessage('flagsLong.verbose'),
    }),
  };

  public async run(): Promise<MdDeployResult> {
    await this.doReport();
    this.resolveSuccess();
    return this.formatResult();
  }

<<<<<<< HEAD
  protected async deploy(): Promise<void> {
=======
  protected async doReport(): Promise<void> {
    this.isSourceStash = false;
>>>>>>> 68042b63
    if (this.flags.verbose) {
      this.ux.log(messages.getMessage('usernameOutput', [this.org.getUsername()]));
    }
    const deployId = this.resolveDeployId(this.getFlag<string>('jobid'));
    this.displayDeployId(deployId);

    const deploy = this.createDeploy(deployId);
    if (!this.isJsonOutput()) {
      const progressFormatter: ProgressFormatter = env.getBoolean('SFDX_USE_PROGRESS_BAR', true)
        ? new DeployProgressBarFormatter(this.logger, this.ux)
        : new DeployProgressStatusFormatter(this.logger, this.ux);
      progressFormatter.progress(deploy);
    }
    this.deployResult = await deploy.pollStatus(500, this.getFlag<Duration>('wait').seconds);
  }

  // this is different from the source:report uses report error codes (unfortunately)
  // See https://github.com/salesforcecli/toolbelt/blob/bfe361b0fb901b05c194a27a85849c689f4f6fea/src/lib/mdapi/mdapiDeployReportApi.ts#L413
  protected resolveSuccess(): void {
    const StatusCodeMap = new Map<RequestStatus, number>([
      [RequestStatus.Succeeded, 0],
      [RequestStatus.Canceled, 1],
      [RequestStatus.Failed, 1],
      [RequestStatus.SucceededPartial, 68],
      [RequestStatus.InProgress, 69],
      [RequestStatus.Pending, 69],
      [RequestStatus.Canceling, 69],
    ]);
    this.setExitCode(StatusCodeMap.get(this.deployResult.response?.status) ?? 1);
  }

  protected formatResult(): MdDeployResult {
    const formatter = new MdDeployResultFormatter(
      this.logger,
      this.ux,
      { verbose: this.getFlag<boolean>('verbose', false) },
      this.deployResult
    );

    // Only display results to console when JSON flag is unset.
    if (!this.isJsonOutput()) {
      formatter.display(true);
    }

    return formatter.getJson();
  }
}<|MERGE_RESOLUTION|>--- conflicted
+++ resolved
@@ -50,12 +50,7 @@
     return this.formatResult();
   }
 
-<<<<<<< HEAD
-  protected async deploy(): Promise<void> {
-=======
   protected async doReport(): Promise<void> {
-    this.isSourceStash = false;
->>>>>>> 68042b63
     if (this.flags.verbose) {
       this.ux.log(messages.getMessage('usernameOutput', [this.org.getUsername()]));
     }
