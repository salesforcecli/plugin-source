/*
 * Copyright (c) 2020, salesforce.com, inc.
 * All rights reserved.
 * Licensed under the BSD 3-Clause license.
 * For full license text, see LICENSE.txt file in the repo root or https://opensource.org/licenses/BSD-3-Clause
 */
import { EOL } from 'os';
import { flags, FlagsConfig } from '@salesforce/command';
import { Duration, env } from '@salesforce/kit';
import { Messages } from '@salesforce/core';
import { AsyncResult, MetadataApiDeploy } from '@salesforce/source-deploy-retrieve';
import { DeployCommand, getVersionMessage, TestLevel } from '../../../../deployCommand';
import {
  DeployAsyncResultFormatter,
  DeployCommandAsyncResult,
} from '../../../../formatters/deployAsyncResultFormatter';
import { MdDeployResultFormatter, MdDeployResult } from '../../../../formatters/mdDeployResultFormatter';
import { ProgressFormatter } from '../../../../formatters/progressFormatter';
import { DeployProgressBarFormatter } from '../../../../formatters/deployProgressBarFormatter';
import { DeployProgressStatusFormatter } from '../../../../formatters/deployProgressStatusFormatter';

Messages.importMessagesDirectory(__dirname);
const messages = Messages.loadMessages('@salesforce/plugin-source', 'md.deploy');

const xorFlags = ['zipfile', 'validateddeployrequestid', 'deploydir'];
export class Deploy extends DeployCommand {
  public static readonly description = messages.getMessage('description');
  public static readonly examples = messages.getMessage('examples').split(EOL);
  public static readonly requiresUsername = true;
  public static readonly flagsConfig: FlagsConfig = {
    checkonly: flags.boolean({
      char: 'c',
      description: messages.getMessage('flags.checkOnly'),
      longDescription: messages.getMessage('flagsLong.checkOnly'),
    }),
    deploydir: flags.directory({
      char: 'd',
      description: messages.getMessage('flags.deployDir'),
      longDescription: messages.getMessage('flagsLong.deployDir'),
      exactlyOne: xorFlags,
    }),
    wait: flags.minutes({
      char: 'w',
      description: messages.getMessage('flags.wait', [0]),
      longDescription: messages.getMessage('flagsLong.wait', [0]),
      default: Duration.minutes(0),
      min: -1,
    }),
    testlevel: flags.enum({
      char: 'l',
      description: messages.getMessage('flags.testLevel'),
      longDescription: messages.getMessage('flagsLong.testLevel'),
      options: ['NoTestRun', 'RunSpecifiedTests', 'RunLocalTests', 'RunAllTestsInOrg'],
      default: 'NoTestRun',
    }),
    runtests: flags.array({
      char: 'r',
      description: messages.getMessage('flags.runTests'),
      longDescription: messages.getMessage('flagsLong.runTests'),
      default: [],
    }),
    ignoreerrors: flags.boolean({
      char: 'o',
      description: messages.getMessage('flags.ignoreErrors'),
      longDescription: messages.getMessage('flagsLong.ignoreErrors'),
    }),
    ignorewarnings: flags.boolean({
      char: 'g',
      description: messages.getMessage('flags.ignoreWarnings'),
      longDescription: messages.getMessage('flagsLong.ignoreWarnings'),
    }),
    validateddeployrequestid: flags.id({
      char: 'q',
      description: messages.getMessage('flags.validatedDeployRequestId'),
      longDescription: messages.getMessage('flagsLong.validatedDeployRequestId'),
      exactlyOne: xorFlags,
      exclusive: ['testlevel', 'runtests', 'ignoreerrors', 'ignorewarnings', 'checkonly'],
      validate: DeployCommand.isValidDeployId,
    }),
    verbose: flags.builtin({
      description: messages.getMessage('flags.verbose'),
      longDescription: messages.getMessage('flagsLong.verbose'),
    }),
    zipfile: flags.filepath({
      char: 'f',
      description: messages.getMessage('flags.zipFile'),
      longDescription: messages.getMessage('flagsLong.zipFile'),
      exactlyOne: xorFlags,
    }),
    singlepackage: flags.boolean({
      char: 's',
      description: messages.getMessage('flags.singlePackage'),
      longDescription: messages.getMessage('flagsLong.singlePackage'),
    }),
    soapdeploy: flags.boolean({
      description: messages.getMessage('flags.soapDeploy'),
      longDescription: messages.getMessage('flagsLong.soapDeploy'),
    }),
  };
  private asyncDeployResult: AsyncResult;

  public async run(): Promise<MdDeployResult | DeployCommandAsyncResult> {
    await this.deploy();
    this.resolveSuccess();
    return this.formatResult();
  }

  protected async deploy(): Promise<void> {
    const waitDuration = this.getFlag<Duration>('wait');
    this.isAsync = waitDuration.quantity === 0;
    this.isRest = await this.isRestDeploy();

    if (this.flags.validateddeployrequestid) {
      this.deployResult = await this.deployRecentValidation();
      return;
    }
    const deploymentOptions = this.flags.zipfile
      ? { zipPath: this.flags.zipfile as string }
      : { mdapiPath: this.flags.deploydir as string };

    // still here?  we need to deploy a zip file then
    const deploy = new MetadataApiDeploy({
      usernameOrConnection: this.org.getUsername(),
      ...deploymentOptions,
      apiOptions: {
        ignoreWarnings: this.getFlag('ignorewarnings', false),
        rollbackOnError: !this.getFlag('ignoreerrors', false),
        checkOnly: this.getFlag('checkonly', false),
        runTests: this.getFlag<string[]>('runtests'),
        testLevel: this.getFlag<TestLevel>('testlevel'),
        singlePackage: this.getFlag('singlepackage', false),
        rest: this.isRest,
      },
    });
    await deploy.start();
    this.asyncDeployResult = { id: deploy.id };
    this.updateDeployId(deploy.id);

    // we might not know the source api version without unzipping a zip file, so we don't use componentSet
    this.ux.log(getVersionMessage('Deploying', undefined, this.isRest));
    this.logger.debug('Deploy result: %o', deploy);

    if (!this.isAsync) {
      if (!this.isJsonOutput()) {
        const progressFormatter: ProgressFormatter = env.getBoolean('SFDX_USE_PROGRESS_BAR', true)
          ? new DeployProgressBarFormatter(this.logger, this.ux)
          : new DeployProgressStatusFormatter(this.logger, this.ux);
        progressFormatter.progress(deploy);
      }
      this.displayDeployId(deploy.id);
      this.deployResult = await deploy.pollStatus(500, waitDuration.seconds);
<<<<<<< HEAD
=======
    }
  }

  protected resolveSuccess(): void {
    const StatusCodeMap = new Map<RequestStatus, number>([
      [RequestStatus.Succeeded, 0],
      [RequestStatus.Canceled, 1],
      [RequestStatus.Failed, 1],
      [RequestStatus.SucceededPartial, 68],
      [RequestStatus.InProgress, 69],
      [RequestStatus.Pending, 69],
      [RequestStatus.Canceling, 69],
    ]);
    if (!this.isAsync) {
      this.setExitCode(StatusCodeMap.get(this.deployResult.response?.status) ?? 1);
>>>>>>> 68042b63
    }
  }

  protected formatResult(): MdDeployResult | DeployCommandAsyncResult {
    const formatterOptions = {
      verbose: this.getFlag<boolean>('verbose', false),
    };
    const formatter = this.isAsync
      ? new DeployAsyncResultFormatter(this.logger, this.ux, formatterOptions, this.asyncDeployResult)
      : new MdDeployResultFormatter(this.logger, this.ux, formatterOptions, this.deployResult);

    // Only display results to console when JSON flag is unset.
    if (!this.isJsonOutput()) {
      formatter.display();
    }

    return formatter.getJson();
  }
}<|MERGE_RESOLUTION|>--- conflicted
+++ resolved
@@ -149,24 +149,6 @@
       }
       this.displayDeployId(deploy.id);
       this.deployResult = await deploy.pollStatus(500, waitDuration.seconds);
-<<<<<<< HEAD
-=======
-    }
-  }
-
-  protected resolveSuccess(): void {
-    const StatusCodeMap = new Map<RequestStatus, number>([
-      [RequestStatus.Succeeded, 0],
-      [RequestStatus.Canceled, 1],
-      [RequestStatus.Failed, 1],
-      [RequestStatus.SucceededPartial, 68],
-      [RequestStatus.InProgress, 69],
-      [RequestStatus.Pending, 69],
-      [RequestStatus.Canceling, 69],
-    ]);
-    if (!this.isAsync) {
-      this.setExitCode(StatusCodeMap.get(this.deployResult.response?.status) ?? 1);
->>>>>>> 68042b63
     }
   }
 
