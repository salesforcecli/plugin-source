/*
 * Copyright (c) 2020, salesforce.com, inc.
 * All rights reserved.
 * Licensed under the BSD 3-Clause license.
 * For full license text, see LICENSE.txt file in the repo root or https://opensource.org/licenses/BSD-3-Clause
 */
import { EOL } from 'os';
import { flags, FlagsConfig } from '@salesforce/command';
import { Duration, env } from '@salesforce/kit';
import { Messages } from '@salesforce/core';
import { MetadataApiDeploy } from '@salesforce/source-deploy-retrieve';
import { DeployCommand, getVersionMessage, TestLevel } from '../../../../deployCommand';
import { DeployCommandAsyncResult } from '../../../../formatters/source/deployAsyncResultFormatter';
import { MdDeployResult, MdDeployResultFormatter } from '../../../../formatters/mdapi/mdDeployResultFormatter';
import { ProgressFormatter } from '../../../../formatters/progressFormatter';
import { DeployProgressBarFormatter } from '../../../../formatters/deployProgressBarFormatter';
import { DeployProgressStatusFormatter } from '../../../../formatters/deployProgressStatusFormatter';
import { MdDeployAsyncResultFormatter } from '../../../../formatters/mdapi/mdDeployAsyncResultFormatter';

Messages.importMessagesDirectory(__dirname);
const messages = Messages.loadMessages('@salesforce/plugin-source', 'md.deploy');

const xorFlags = ['zipfile', 'validateddeployrequestid', 'deploydir'];
export class Deploy extends DeployCommand {
  public static readonly description = messages.getMessage('description');
  public static readonly examples = messages.getMessage('examples').split(EOL);
  public static readonly requiresUsername = true;
  public static readonly flagsConfig: FlagsConfig = {
    checkonly: flags.boolean({
      char: 'c',
      description: messages.getMessage('flags.checkOnly'),
      longDescription: messages.getMessage('flagsLong.checkOnly'),
    }),
    deploydir: flags.directory({
      char: 'd',
      description: messages.getMessage('flags.deployDir'),
      longDescription: messages.getMessage('flagsLong.deployDir'),
      exactlyOne: xorFlags,
    }),
    wait: flags.minutes({
      char: 'w',
      description: messages.getMessage('flags.wait', [0]),
      longDescription: messages.getMessage('flagsLong.wait', [0]),
      default: Duration.minutes(0),
      min: -1,
    }),
    testlevel: flags.enum({
      char: 'l',
      description: messages.getMessage('flags.testLevel'),
      longDescription: messages.getMessage('flagsLong.testLevel'),
      options: ['NoTestRun', 'RunSpecifiedTests', 'RunLocalTests', 'RunAllTestsInOrg'],
      default: 'NoTestRun',
    }),
    runtests: flags.array({
      char: 'r',
      description: messages.getMessage('flags.runTests'),
      longDescription: messages.getMessage('flagsLong.runTests'),
      default: [],
    }),
    ignoreerrors: flags.boolean({
      char: 'o',
      description: messages.getMessage('flags.ignoreErrors'),
      longDescription: messages.getMessage('flagsLong.ignoreErrors'),
    }),
    ignorewarnings: flags.boolean({
      char: 'g',
      description: messages.getMessage('flags.ignoreWarnings'),
      longDescription: messages.getMessage('flagsLong.ignoreWarnings'),
    }),
    validateddeployrequestid: flags.id({
      char: 'q',
      description: messages.getMessage('flags.validatedDeployRequestId'),
      longDescription: messages.getMessage('flagsLong.validatedDeployRequestId'),
      exactlyOne: xorFlags,
      exclusive: ['testlevel', 'runtests', 'ignoreerrors', 'ignorewarnings', 'checkonly'],
      validate: DeployCommand.isValidDeployId,
    }),
    verbose: flags.builtin({
      description: messages.getMessage('flags.verbose'),
      longDescription: messages.getMessage('flagsLong.verbose'),
    }),
    zipfile: flags.filepath({
      char: 'f',
      description: messages.getMessage('flags.zipFile'),
      longDescription: messages.getMessage('flagsLong.zipFile'),
      exactlyOne: xorFlags,
    }),
    singlepackage: flags.boolean({
      char: 's',
      description: messages.getMessage('flags.singlePackage'),
      longDescription: messages.getMessage('flagsLong.singlePackage'),
    }),
    soapdeploy: flags.boolean({
      description: messages.getMessage('flags.soapDeploy'),
      longDescription: messages.getMessage('flagsLong.soapDeploy'),
    }),
<<<<<<< HEAD
    purgeondelete: flags.boolean({
      description: messages.getMessage('flags.purgeOnDelete'),
=======
    concise: flags.builtin({
      description: messages.getMessage('flags.concise'),
>>>>>>> a7e3e1e1
    }),
  };

  public async run(): Promise<MdDeployResult | DeployCommandAsyncResult> {
    await this.deploy();
    this.resolveSuccess();
    return this.formatResult();
  }

  protected async deploy(): Promise<void> {
    const waitDuration = this.getFlag<Duration>('wait');
    this.isAsync = waitDuration.quantity === 0;
    this.isRest = await this.isRestDeploy();

    if (this.flags.validateddeployrequestid) {
      this.deployResult = await this.deployRecentValidation();
      return;
    }
    const deploymentOptions = this.flags.zipfile
      ? { zipPath: this.flags.zipfile as string }
      : { mdapiPath: this.flags.deploydir as string };

    // still here?  we need to deploy a zip file then
    const deploy = new MetadataApiDeploy({
      usernameOrConnection: this.org.getUsername(),
      ...deploymentOptions,
      apiOptions: {
        purgeOnDelete: this.getFlag('purgeondelete', false),
        ignoreWarnings: this.getFlag('ignorewarnings', false),
        rollbackOnError: !this.getFlag('ignoreerrors', false),
        checkOnly: this.getFlag('checkonly', false),
        runTests: this.getFlag<string[]>('runtests'),
        testLevel: this.getFlag<TestLevel>('testlevel'),
        singlePackage: this.getFlag('singlepackage', false),
        rest: this.isRest,
      },
    });
    await deploy.start();
    this.asyncDeployResult = { id: deploy.id };
    this.updateDeployId(deploy.id);

    // we might not know the source api version without unzipping a zip file, so we don't use componentSet
    this.ux.log(getVersionMessage('Deploying', undefined, this.isRest));
    this.logger.debug('Deploy result: %o', deploy);

    if (!this.isAsync) {
      if (!this.isJsonOutput()) {
        const progressFormatter: ProgressFormatter = env.getBoolean('SFDX_USE_PROGRESS_BAR', true)
          ? new DeployProgressBarFormatter(this.logger, this.ux)
          : new DeployProgressStatusFormatter(this.logger, this.ux);
        progressFormatter.progress(deploy);
      }
      this.displayDeployId(deploy.id);
      this.deployResult = await deploy.pollStatus(500, waitDuration.seconds);
    }
  }

  protected formatResult(): MdDeployResult | DeployCommandAsyncResult {
    const formatterOptions = {
      concise: this.getFlag<boolean>('concise', false),
      verbose: this.getFlag<boolean>('verbose', false),
      username: this.org.getUsername(),
    };
    const formatter = this.isAsync
      ? new MdDeployAsyncResultFormatter(this.logger, this.ux, formatterOptions, this.asyncDeployResult)
      : new MdDeployResultFormatter(this.logger, this.ux, formatterOptions, this.deployResult);

    // Only display results to console when JSON flag is unset.
    if (!this.isJsonOutput()) {
      formatter.display();
    }

    return formatter.getJson();
  }
}<|MERGE_RESOLUTION|>--- conflicted
+++ resolved
@@ -94,13 +94,11 @@
       description: messages.getMessage('flags.soapDeploy'),
       longDescription: messages.getMessage('flagsLong.soapDeploy'),
     }),
-<<<<<<< HEAD
     purgeondelete: flags.boolean({
       description: messages.getMessage('flags.purgeOnDelete'),
-=======
+    }),
     concise: flags.builtin({
       description: messages.getMessage('flags.concise'),
->>>>>>> a7e3e1e1
     }),
   };
 
