--- conflicted
+++ resolved
@@ -17,11 +17,7 @@
 } from '@salesforce/source-deploy-retrieve';
 import { Messages, PollingClient, SfdxPropertyKeys, SfError, StatusResult } from '@salesforce/core';
 import { AnyJson, getBoolean, isString } from '@salesforce/ts-types';
-<<<<<<< HEAD
-import { cloneJson, Duration, once, ensureArray } from '@salesforce/kit';
-=======
-import { Duration, once } from '@salesforce/kit';
->>>>>>> debcbea5
+import { Duration, once, ensureArray } from '@salesforce/kit';
 import {
   CoverageReporter,
   CoverageReporterOptions,
@@ -197,51 +193,6 @@
     }
   }
 
-<<<<<<< HEAD
-  protected createCoverageReport(
-    deployResult: DeployResult,
-    formatters: string[],
-    sourceDir: string,
-    resultsDir: string
-  ): void {
-    const apexCoverage = transformCoverageToApexCoverage(
-      ensureArray(deployResult.response?.details?.runTestResult?.codeCoverage)
-    );
-    fs.mkdirSync(resultsDir, { recursive: true });
-    const options = this.getCoverageFormattersOptions(formatters);
-    const coverageReport = new CoverageReporter(apexCoverage, resultsDir, sourceDir, options);
-    coverageReport.generateReports();
-  }
-
-  protected getCoverageFormattersOptions(formatters: string[] = []): CoverageReporterOptions {
-    /* eslint-disable @typescript-eslint/no-unsafe-member-access,@typescript-eslint/no-unsafe-assignment */
-    const options = {} as CoverageReporterOptions;
-    // set requested report formats
-    // eslint-disable-next-line @typescript-eslint/no-unsafe-return
-    options.reportFormats = formatters as CoverageReportFormats[];
-    // set report options to default report options for each format
-    options.reportOptions = Object.fromEntries(
-      options.reportFormats.map((format) => {
-        const reportOptions = cloneJson(DefaultReportOptions[format as string]);
-        const keys = Object.keys(reportOptions);
-        if (keys.includes('file')) {
-          reportOptions['file'] = reportOptions['file'] as string;
-          if (!keys.includes('subdir')) {
-            reportOptions['file'] = path.join('coverage', reportOptions['file']);
-          }
-        }
-        if (keys.includes('subdir')) {
-          reportOptions['subdir'] = path.join('coverage', reportOptions['subdir'] as string);
-        }
-        return [format, reportOptions];
-      })
-    );
-    return options;
-    /* eslint-enable @typescript-eslint/no-unsafe-member-access,@typescript-eslint/no-unsafe-assignment */
-  }
-
-=======
->>>>>>> debcbea5
   protected createJunitResults(deployResult: DeployResult): void {
     const testResult = transformDeployTestsResultsToTestResult(
       this.org.getConnection(),
@@ -316,7 +267,7 @@
   resultsDir: string
 ): void => {
   const apexCoverage = transformCoverageToApexCoverage(
-    toArray(deployResult.response?.details?.runTestResult?.codeCoverage)
+    ensureArray(deployResult.response?.details?.runTestResult?.codeCoverage)
   );
   fs.mkdirSync(resultsDir, { recursive: true });
   const options = getCoverageFormattersOptions(formatters);
