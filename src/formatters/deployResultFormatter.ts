--- conflicted
+++ resolved
@@ -51,15 +51,10 @@
     json.deployedSource = this.fileResponses;
     json.outboundFiles = []; // to match toolbelt version
     json.deploys = [Object.assign({}, this.getResponse())]; // to match toolbelt version
-<<<<<<< HEAD
-    json.coverage = this.getCoverageFileInfo();
-    json.junit = this.getJunitFileInfo();
-=======
     if (this.options.testsRan) {
       json.coverage = this.getCoverageFileInfo();
       json.junit = this.getJunitFileInfo();
     }
->>>>>>> cac4fc95
 
     return json;
   }
