/*
 * Copyright (c) 2020, salesforce.com, inc.
 * All rights reserved.
 * Licensed under the BSD 3-Clause license.
 * For full license text, see LICENSE.txt file in the repo root or https://opensource.org/licenses/BSD-3-Clause
 */

import * as path from 'path';
import * as fs from 'fs';
import { UX } from '@salesforce/command';
import { Logger } from '@salesforce/core';
import { Failures, FileProperties, FileResponse, Successes } from '@salesforce/source-deploy-retrieve';
import { getNumber } from '@salesforce/ts-types';
import * as chalk from 'chalk';
import { CoverageReporterOptions, DefaultReportOptions } from '@salesforce/apex-node';

export interface ResultFormatterOptions {
  verbose?: boolean;
  quiet?: boolean;
  waitTime?: number;
  concise?: boolean;
  username?: string;
  coverageOptions?: CoverageReporterOptions;
  junitTestResults?: boolean;
<<<<<<< HEAD
  outputDir?: string;
=======
  resultsDir?: string;
  testsRan?: boolean;
>>>>>>> cac4fc95
}

export function toArray<T>(entryOrArray: T | T[] | undefined): T[] {
  if (entryOrArray) {
    return Array.isArray(entryOrArray) ? entryOrArray : [entryOrArray];
  }
  return [];
}

export type CoverageResultsFileInfo = Record<keyof Partial<typeof DefaultReportOptions>, string>;

export abstract class ResultFormatter {
  public logger: Logger;
  public ux: UX;
  public options: ResultFormatterOptions;

  public constructor(logger: Logger, ux: UX, options: ResultFormatterOptions = {}) {
    this.logger = logger;
    this.ux = ux;
    this.options = options;
  }

  // Command success is determined by the command so it can set the
  // exit code on the process, which is done before formatting.
  public isSuccess(): boolean {
    return [0, 69].includes(getNumber(process, 'exitCode', 0));
  }

  public isVerbose(): boolean {
    return this.options.verbose ?? false;
  }

  public isQuiet(): boolean {
    return this.options.quiet ?? false;
  }

  public isConcise(): boolean {
    return this.options.concise ?? false;
  }

  // Sort by type > filePath > fullName
  protected sortFileResponses(fileResponses: FileResponse[]): void {
    fileResponses.sort((i, j) => {
      if (i.type === j.type) {
        if (i.filePath === j.filePath) {
          return i.fullName > j.fullName ? 1 : -1;
        }
        return i.filePath > j.filePath ? 1 : -1;
      }
      return i.type > j.type ? 1 : -1;
    });
  }

  // Sort by type > fileName > fullName
  protected sortFileProperties(fileProperties: FileProperties[]): void {
    fileProperties.sort((i, j) => {
      if (i.type === j.type) {
        if (i.fileName === j.fileName) {
          return i.fullName > j.fullName ? 1 : -1;
        }
        return i.fileName > j.fileName ? 1 : -1;
      }
      return i.type > j.type ? 1 : -1;
    });
  }

  protected sortTestResults(results: Failures[] | Successes[] = []): Failures[] | Successes[] {
    return results.sort((a: Successes, b: Successes) => {
      if (a.methodName === b.methodName) {
        return a.name > b.name ? 1 : -1;
      }
      return a.methodName > b.methodName ? 1 : -1;
    });
  }

  // Convert absolute paths to relative for better table output.
  protected asRelativePaths(fileResponses: FileResponse[]): void {
    fileResponses.forEach((file) => {
      if (file.filePath) {
        file.filePath = path.relative(process.cwd(), file.filePath);
      }
    });
  }

  protected displayOutputFileLocations(): void {
<<<<<<< HEAD
    if (this.options.verbose && (this.options.coverageOptions?.reportFormats || this.options.junitTestResults)) {
      this.ux.log();
      this.ux.styledHeader(chalk.blue('Coverage or Junit Result Report Locations'));
    }
    if (this.options.coverageOptions?.reportFormats?.length > 0) {
      this.ux.log(
        `Code Coverage formats, [${this.options.coverageOptions.reportFormats.join(',')}], written to ${path.join(
          this.options.outputDir,
=======
    if (this.options.testsRan && this.options.verbose) {
      this.ux.log();
      this.ux.styledHeader(chalk.blue('Coverage or Junit Result Report Locations'));
    }
    if (this.options.testsRan && this.options.coverageOptions?.reportFormats?.length > 0) {
      this.ux.log(
        `Code Coverage formats, [${this.options.coverageOptions.reportFormats.join(',')}], written to ${path.join(
          this.options.resultsDir,
>>>>>>> cac4fc95
          'coverage'
        )}`
      );
    }
<<<<<<< HEAD
    if (this.options.junitTestResults) {
      this.ux.log(`Junit results written to ${path.join(this.options.outputDir, 'junit', 'junit.xml')}`);
=======
    if (this.options.testsRan && this.options.junitTestResults) {
      this.ux.log(`Junit results written to ${path.join(this.options.resultsDir, 'junit', 'junit.xml')}`);
>>>>>>> cac4fc95
    }
  }

  protected getCoverageFileInfo(): CoverageResultsFileInfo {
    /* eslint-disable @typescript-eslint/no-unsafe-member-access,@typescript-eslint/no-unsafe-assignment */
    const formatters = this.options.coverageOptions?.reportFormats;
    if (!formatters) {
      return undefined;
    }
    const reportOptions = this.options.coverageOptions?.reportOptions || DefaultReportOptions;
    return Object.fromEntries(
      formatters.map((formatter) => {
        // eslint-disable-next-line @typescript-eslint/no-unsafe-member-access,@typescript-eslint/no-unsafe-assignment
        const selectedReportOptions = reportOptions[formatter];
        const filename = selectedReportOptions['file'] as string;
        const subdir = selectedReportOptions['subdir'] as string;
<<<<<<< HEAD
        return [formatter, path.join(...[this.options.outputDir, subdir, filename].filter((part) => part))];
      })
    ) as CoverageResultsFileInfo;
    /* eslint-enable @typescript-eslint/no-unsafe-member-access,@typescript-eslint/no-unsafe-assignment */
  }

  protected getJunitFileInfo(): string | undefined {
    if (this.options.junitTestResults) {
      return path.join(this.options.outputDir, 'junit', 'junit.xml');
=======
        return [formatter, path.join(...[this.options.resultsDir, subdir, filename].filter((part) => part))];
      })
    ) as CoverageResultsFileInfo;
  }

  protected getJunitFileInfo(): string | undefined {
    if (!this.options.resultsDir || !fs.statSync(this.options.resultsDir, { throwIfNoEntry: false })) {
      return undefined;
    }
    if (this.options.junitTestResults) {
      return path.join(this.options.resultsDir, 'junit', 'junit.xml');
>>>>>>> cac4fc95
    }
    return undefined;
  }

  /* eslint-disable-next-line @typescript-eslint/no-explicit-any */
  public abstract getJson(): any;
  public abstract display(): void;
}<|MERGE_RESOLUTION|>--- conflicted
+++ resolved
@@ -22,12 +22,8 @@
   username?: string;
   coverageOptions?: CoverageReporterOptions;
   junitTestResults?: boolean;
-<<<<<<< HEAD
-  outputDir?: string;
-=======
   resultsDir?: string;
   testsRan?: boolean;
->>>>>>> cac4fc95
 }
 
 export function toArray<T>(entryOrArray: T | T[] | undefined): T[] {
@@ -113,16 +109,6 @@
   }
 
   protected displayOutputFileLocations(): void {
-<<<<<<< HEAD
-    if (this.options.verbose && (this.options.coverageOptions?.reportFormats || this.options.junitTestResults)) {
-      this.ux.log();
-      this.ux.styledHeader(chalk.blue('Coverage or Junit Result Report Locations'));
-    }
-    if (this.options.coverageOptions?.reportFormats?.length > 0) {
-      this.ux.log(
-        `Code Coverage formats, [${this.options.coverageOptions.reportFormats.join(',')}], written to ${path.join(
-          this.options.outputDir,
-=======
     if (this.options.testsRan && this.options.verbose) {
       this.ux.log();
       this.ux.styledHeader(chalk.blue('Coverage or Junit Result Report Locations'));
@@ -131,18 +117,12 @@
       this.ux.log(
         `Code Coverage formats, [${this.options.coverageOptions.reportFormats.join(',')}], written to ${path.join(
           this.options.resultsDir,
->>>>>>> cac4fc95
           'coverage'
         )}`
       );
     }
-<<<<<<< HEAD
     if (this.options.junitTestResults) {
       this.ux.log(`Junit results written to ${path.join(this.options.outputDir, 'junit', 'junit.xml')}`);
-=======
-    if (this.options.testsRan && this.options.junitTestResults) {
-      this.ux.log(`Junit results written to ${path.join(this.options.resultsDir, 'junit', 'junit.xml')}`);
->>>>>>> cac4fc95
     }
   }
 
@@ -159,17 +139,6 @@
         const selectedReportOptions = reportOptions[formatter];
         const filename = selectedReportOptions['file'] as string;
         const subdir = selectedReportOptions['subdir'] as string;
-<<<<<<< HEAD
-        return [formatter, path.join(...[this.options.outputDir, subdir, filename].filter((part) => part))];
-      })
-    ) as CoverageResultsFileInfo;
-    /* eslint-enable @typescript-eslint/no-unsafe-member-access,@typescript-eslint/no-unsafe-assignment */
-  }
-
-  protected getJunitFileInfo(): string | undefined {
-    if (this.options.junitTestResults) {
-      return path.join(this.options.outputDir, 'junit', 'junit.xml');
-=======
         return [formatter, path.join(...[this.options.resultsDir, subdir, filename].filter((part) => part))];
       })
     ) as CoverageResultsFileInfo;
@@ -181,7 +150,6 @@
     }
     if (this.options.junitTestResults) {
       return path.join(this.options.resultsDir, 'junit', 'junit.xml');
->>>>>>> cac4fc95
     }
     return undefined;
   }
