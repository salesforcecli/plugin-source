--- conflicted
+++ resolved
@@ -43,15 +43,10 @@
     // concise omits success messages
     // spread properties prevents modification of the object from impacting tests
     const response = this.getResponse();
-<<<<<<< HEAD
-    response.coverage = this.getCoverageFileInfo();
-    response.junit = this.getJunitFileInfo();
-=======
     if (this.options.testsRan) {
       response.coverage = this.getCoverageFileInfo();
       response.junit = this.getJunitFileInfo();
     }
->>>>>>> cac4fc95
 
     if (this.isConcise()) {
       return {
