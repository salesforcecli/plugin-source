--- conflicted
+++ resolved
@@ -8,14 +8,10 @@
 import { SfdxCommand } from '@salesforce/command';
 import { ComponentSet, DeployResult } from '@salesforce/source-deploy-retrieve';
 import { fs, SfdxError, Logger, ConfigFile } from '@salesforce/core';
-<<<<<<< HEAD
-import { ComponentLike } from '@salesforce/source-deploy-retrieve/lib/src/common';
+import { ComponentLike } from '@salesforce/source-deploy-retrieve/lib/src/resolve';
 import cli from 'cli-ux';
 import { asString } from '@salesforce/ts-types';
 import { env } from '@salesforce/kit';
-=======
-import { ComponentLike } from '@salesforce/source-deploy-retrieve/lib/src/resolve';
->>>>>>> 6aaf9730
 
 export type FlagOptions = {
   packagenames?: string[];
@@ -115,20 +111,12 @@
     if (options.manifest) {
       this.logger.debug(`Building ComponentSet from manifest: ${options.manifest}`);
       const packageDirs = this.project.getUniquePackageDirectories().map((pDir) => pDir.fullPath);
-<<<<<<< HEAD
-      for (const packageDir of packageDirs) {
-        this.logger.debug(`Searching in packageDir: ${packageDir} for matching metadata`);
-        const compSet = await ComponentSet.fromManifestFile(options.manifest, { resolve: packageDir });
-        setAggregator.push(...compSet);
-      }
-=======
-      logger.debug(`Searching in packageDir: ${packageDirs.join(', ')} for matching metadata`);
+      this.logger.debug(`Searching in packageDir: ${packageDirs.join(', ')} for matching metadata`);
       const compSet = await ComponentSet.fromManifest({
         manifestPath: options.manifest,
         resolveSourcePaths: packageDirs,
       });
       setAggregator.push(...compSet);
->>>>>>> 6aaf9730
     }
 
     // Resolve metadata entries with source in package directories.
@@ -147,17 +135,12 @@
 
       // Search the packages directories for matching metadata
       const packageDirs = this.project.getUniquePackageDirectories().map((pDir) => pDir.fullPath);
-<<<<<<< HEAD
-      this.logger.debug(`Searching for matching metadata in packageDirs: ${packageDirs.toString()}`);
-      setAggregator.push(...ComponentSet.fromSource({ inclusiveFilter: filter, fsPaths: packageDirs }));
-=======
-      logger.debug(`Searching for matching metadata in packageDirs: ${packageDirs.join(', ')}`);
+      this.logger.debug(`Searching for matching metadata in packageDirs: ${packageDirs.join(', ')}`);
 
       const fromSource = ComponentSet.fromSource({ fsPaths: packageDirs, include: filter });
       // If no matching metadata is found, default to the original component set
       const finalized = fromSource.size > 0 ? fromSource : filter;
       setAggregator.push(...finalized);
->>>>>>> 6aaf9730
     }
 
     const componentSet = new ComponentSet(setAggregator);
