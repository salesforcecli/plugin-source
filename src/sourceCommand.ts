/*
 * Copyright (c) 2020, salesforce.com, inc.
 * All rights reserved.
 * Licensed under the BSD 3-Clause license.
 * For full license text, see LICENSE.txt file in the repo root or https://opensource.org/licenses/BSD-3-Clause
 */

import { SfdxCommand } from '@salesforce/command';
import { Lifecycle } from '@salesforce/core';
import { ComponentSet } from '@salesforce/source-deploy-retrieve';
import { get, getBoolean } from '@salesforce/ts-types';
import cli from 'cli-ux';

export type ProgressBar = {
  start: (num: number) => void;
  update: (num: number) => void;
  updateTotal: (num: number) => void;
  setTotal: (num: number) => void;
  stop: () => void;
};

export abstract class SourceCommand extends SfdxCommand {
  public static readonly DEFAULT_SRC_WAIT_MINUTES = 33;
  protected progressBar?: ProgressBar;
  protected lifecycle = Lifecycle.getInstance();

<<<<<<< HEAD
  protected componentSet?: ComponentSet;

  public isJsonOutput(): boolean {
=======
  protected isJsonOutput(): boolean {
>>>>>>> 664a00af
    return getBoolean(this.flags, 'json', false);
  }

  protected getFlag<T>(flagName: string, defaultVal?: unknown): T {
    return get(this.flags, flagName, defaultVal) as T;
  }

  protected initProgressBar(): void {
    this.logger.debug('initializing progress bar');
    this.progressBar = cli.progress({
      format: 'SOURCE PROGRESS | {bar} | {value}/{total} Components',
      barCompleteChar: '\u2588',
      barIncompleteChar: '\u2591',
      linewrap: true,
    }) as ProgressBar;
  }

  /**
   * Sets an exit code on the process that marks success or failure
   * after successful command execution.
   *
   * @param code The exit code to set on the process.
   */
  protected setExitCode(code: number): void {
    process.exitCode = code;
  }

  protected getPackageDirs(): string[] {
    return this.project.getUniquePackageDirectories().map((pDir) => pDir.fullPath);
  }

  /**
   * Inspects the command response to determine success.
   *
   * NOTE: This is not about unexpected command errors such as timeouts,
   * or command flag parsing errors, but a successful
   * command execution's results. E.g., the deploy command
   * ran successfully but had ApexClass compilation errors,
   * so the deployment was unsuccessful.
   */
  protected abstract resolveSuccess(): void;

  /**
   * Formats the JSON returned by the command and optionally
   * (if --json is not set) displays output to the console.
   */
  /* eslint-disable-next-line @typescript-eslint/no-explicit-any */
  protected abstract formatResult(): any;
}<|MERGE_RESOLUTION|>--- conflicted
+++ resolved
@@ -24,13 +24,9 @@
   protected progressBar?: ProgressBar;
   protected lifecycle = Lifecycle.getInstance();
 
-<<<<<<< HEAD
   protected componentSet?: ComponentSet;
 
-  public isJsonOutput(): boolean {
-=======
   protected isJsonOutput(): boolean {
->>>>>>> 664a00af
     return getBoolean(this.flags, 'json', false);
   }
 
