--- conflicted
+++ resolved
@@ -7,13 +7,8 @@
 
 import * as path from 'path';
 import { SfdxCommand } from '@salesforce/command';
-<<<<<<< HEAD
 import { ComponentSet } from '@salesforce/source-deploy-retrieve';
-import { fs, SfdxError } from '@salesforce/core';
-=======
-import { ComponentSet, DeployResult } from '@salesforce/source-deploy-retrieve';
-import { fs, SfdxError, Logger, ConfigFile, Lifecycle } from '@salesforce/core';
->>>>>>> 74feea98
+import { fs, SfdxError, Lifecycle } from '@salesforce/core';
 import { ComponentLike } from '@salesforce/source-deploy-retrieve/lib/src/resolve';
 import { getBoolean } from '@salesforce/ts-types';
 import cli from 'cli-ux';
@@ -37,11 +32,7 @@
 export abstract class SourceCommand extends SfdxCommand {
   public static DEFAULT_SRC_WAIT_MINUTES = 33;
   public progressBar?: ProgressBar;
-<<<<<<< HEAD
-=======
-  public logger = Logger.childFromRoot(this.constructor.name);
   public lifecycle = Lifecycle.getInstance();
->>>>>>> 74feea98
 
   public isJsonOutput(): boolean {
     return getBoolean(this.flags, 'json', false);
