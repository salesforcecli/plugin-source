--- conflicted
+++ resolved
@@ -6,18 +6,11 @@
   "bugs": "https://github.com/forcedotcom/cli/issues",
   "dependencies": {
     "@oclif/config": "^1",
-<<<<<<< HEAD
-    "@salesforce/command": "^4.1.2",
-    "@salesforce/core": "^2.27.0",
-    "@salesforce/source-deploy-retrieve": "^4.4.1",
-    "@salesforce/source-tracking": "0.1.0",
-    "chalk": "^4.1.1",
-=======
     "@salesforce/command": "^4.1.3",
     "@salesforce/core": "^2.28.0",
     "@salesforce/source-deploy-retrieve": "^4.5.2",
+    "@salesforce/source-tracking": "^0.2.1",
     "chalk": "^4.1.2",
->>>>>>> d87671b4
     "cli-ux": "^5.6.3",
     "open": "^8.2.1",
     "tslib": "^2"
@@ -49,11 +42,7 @@
     "eslint-config-salesforce-license": "^0.1.6",
     "eslint-config-salesforce-typescript": "^0.2.8",
     "eslint-plugin-header": "^3.1.1",
-<<<<<<< HEAD
-    "eslint-plugin-import": "2.24.2",
-=======
     "eslint-plugin-import": "^2.24.2",
->>>>>>> d87671b4
     "eslint-plugin-jsdoc": "^35.1.3",
     "eslint-plugin-prettier": "^4.0.0",
     "fast-glob": "^3.2.7",
@@ -148,17 +137,6 @@
     "test": "sf-test",
     "test:command-reference": "./bin/run commandreference:generate --erroronwarnings",
     "test:deprecation-policy": "./bin/run snapshot:compare",
-<<<<<<< HEAD
-    "test:nuts": "ts-node ./test/nuts/generateNuts.ts && nyc mocha \"**/*.nut.ts\"  --slow 3000 --timeout 600000 --parallel --retries 0",
-    "test:nuts:convert": "PLUGIN_SOURCE_SEED_FILTER=\"convert\" ts-node ./test/nuts/generateNuts.ts && nyc mocha \"**/*.nut.ts\" --slow 3000 --timeout 600000 --parallel --retries 0",
-    "test:nuts:deploy": "PLUGIN_SOURCE_SEED_FILTER=\"deploy\" ts-node ./test/nuts/generateNuts.ts && nyc mocha \"**/*.nut.ts\" --slow 3000 --timeout 600000 --parallel --retries 0",
-    "test:nuts:manifest:create": "nyc mocha \"test/nuts/create.nut.ts\" --slow 3000 --timeout 600000 --parallel --retries 0",
-    "test:nuts:retrieve": "PLUGIN_SOURCE_SEED_FILTER=\"retrieve\" ts-node ./test/nuts/generateNuts.ts && nyc mocha \"**/*.nut.ts\" --slow 3000 --timeout 600000 --parallel --retries 0",
-    "test:nuts:tracking": "nyc mocha \"test/nuts/trackingCommands/*.nut.ts\" --slow 3000 --timeout 600000 --parallel --retries 0",
-    "test:nuts:tracking:basics": "nyc mocha \"test/nuts/trackingCommands/basics.nut.ts\" --slow 3000 --timeout 600000 --retries 0",
-    "test:nuts:tracking:conflicts": "nyc mocha \"test/nuts/trackingCommands/conflicts.nut.ts\" --slow 3000 --timeout 600000 --retries 0",
-    "test:nuts:tracking:remote": "nyc mocha \"test/nuts/trackingCommands/remoteChanges.nut.ts\" --slow 3000 --timeout 600000 --retries 0",
-=======
     "test:nuts": "ts-node ./test/nuts/generateNuts.ts && nyc mocha \"**/*.nut.ts\"  --slow 4500 --timeout 600000 --parallel --retries 0",
     "test:nuts:convert": "PLUGIN_SOURCE_SEED_FILTER=\"convert\" ts-node ./test/nuts/generateNuts.ts && nyc mocha \"**/*.nut.ts\" --slow 4500 --timeout 600000 --parallel --retries 0",
     "test:nuts:delete": "nyc mocha \"test/nuts/delete.nut.ts\" --slow 4500 --timeout 600000 --parallel --retries 0",
@@ -167,7 +145,10 @@
     "test:nuts:manifest:create": "nyc mocha \"test/nuts/create.nut.ts\" --slow 4500 --timeout 600000 --parallel --retries 0",
     "test:nuts:retrieve": "PLUGIN_SOURCE_SEED_FILTER=\"retrieve\" ts-node ./test/nuts/generateNuts.ts && nyc mocha \"**/*.nut.ts\" --slow 4500 --timeout 600000 --parallel --retries 0",
     "test:nuts:territory2": "nyc mocha \"test/nuts/territory2.nut.ts\" --slow 4500 --timeout 600000 --retries 0",
->>>>>>> d87671b4
+    "test:nuts:tracking": "nyc mocha \"test/nuts/trackingCommands/*.nut.ts\" --slow 3000 --timeout 600000 --parallel --retries 0",
+    "test:nuts:tracking:basics": "nyc mocha \"test/nuts/trackingCommands/basics.nut.ts\" --slow 3000 --timeout 600000 --retries 0",
+    "test:nuts:tracking:conflicts": "nyc mocha \"test/nuts/trackingCommands/conflicts.nut.ts\" --slow 3000 --timeout 600000 --retries 0",
+    "test:nuts:tracking:remote": "nyc mocha \"test/nuts/trackingCommands/remoteChanges.nut.ts\" --slow 3000 --timeout 600000 --retries 0",
     "version": "oclif-dev readme"
   },
   "husky": {
