--- conflicted
+++ resolved
@@ -10,15 +10,9 @@
     "@salesforce/apex-node": "^1.6.0",
     "@salesforce/core": "^3.36.1",
     "@salesforce/kit": "^1.9.2",
-<<<<<<< HEAD
     "@salesforce/sf-plugins-core": "^2.4.3",
     "@salesforce/source-deploy-retrieve": "^8.5.1",
     "@salesforce/source-tracking": "^3.1.4",
-=======
-    "@salesforce/sf-plugins-core": "^2.4.0",
-    "@salesforce/source-deploy-retrieve": "^8.0.1",
-    "@salesforce/source-tracking": "^3.1.2",
->>>>>>> 0a59a803
     "chalk": "^4.1.2",
     "got": "^11.8.6",
     "proxy-agent": "^5.0.0",
