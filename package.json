--- conflicted
+++ resolved
@@ -8,13 +8,8 @@
     "@oclif/config": "^1.18.1",
     "@salesforce/command": "^4.2.0",
     "@salesforce/core": "^2.31.0",
-<<<<<<< HEAD
-    "@salesforce/source-deploy-retrieve": "^5.9.1",
-    "@salesforce/source-tracking": "^0.5.2",
-=======
     "@salesforce/source-deploy-retrieve": "^5.9.3",
     "@salesforce/source-tracking": "^1.0.0",
->>>>>>> b5a59a97
     "chalk": "^4.1.2",
     "cli-ux": "^5.6.3",
     "open": "^8.2.1",
