{
  "name": "@salesforce/plugin-source",
  "description": "Commands to interact with source formatted metadata",
  "version": "2.0.15",
  "author": "Salesforce",
  "main": "lib/index.js",
  "bugs": "https://github.com/forcedotcom/cli/issues",
  "dependencies": {
    "@oclif/core": "^1.9.5",
    "@oclif/plugin-help": "^3.3.1",
    "@salesforce/apex-node": "^1.2.0",
    "@salesforce/command": "^5.2.1",
    "@salesforce/core": "^3.26.2",
    "@salesforce/kit": "^1.6.0",
    "@salesforce/source-deploy-retrieve": "^6.8.1",
    "@salesforce/source-tracking": "^2.1.2",
    "chalk": "^4.1.2",
    "got": "^11.8.3",
    "jsforce": "^2.0.0-beta.16",
    "open": "^8.4.0",
    "proxy-agent": "^5.0.0",
    "proxy-from-env": "^1.1.0",
    "tslib": "^2"
  },
  "devDependencies": {
    "@oclif/plugin-command-snapshot": "^3.1.2",
    "@salesforce/cli-plugins-testkit": "^2.4.0",
    "@salesforce/dev-config": "^3.0.1",
    "@salesforce/dev-scripts": "^2.0.0",
    "@salesforce/plugin-command-reference": "^1.3.18",
    "@salesforce/plugin-config": "^2.3.2",
    "@salesforce/plugin-templates": "^55.1.0",
    "@salesforce/plugin-user": "^2.0.2",
    "@salesforce/prettier-config": "^0.0.2",
    "@salesforce/source-testkit": "^1.2.11",
<<<<<<< HEAD
    "@salesforce/ts-sinon": "1.4.0",
=======
    "@salesforce/ts-sinon": "1.3.21",
>>>>>>> 89f697f8
    "@types/archiver": "^5.1.1",
    "@types/debug": "^4.1.7",
    "@types/proxy-from-env": "^1.0.1",
    "@types/shelljs": "^0.8.11",
    "@typescript-eslint/eslint-plugin": "^4.33.0",
    "@typescript-eslint/parser": "^4.33.0",
    "archiver": "^5.3.0",
    "chai": "^4.3.4",
    "chai-each": "^0.0.1",
    "cross-env": "^7.0.3",
    "cz-conventional-changelog": "^3.3.0",
    "debug": "^4.3.3",
    "eslint": "^7.32.0",
    "eslint-config-prettier": "^6.11.0",
    "eslint-config-salesforce": "^1.1.0",
    "eslint-config-salesforce-license": "^0.1.6",
    "eslint-config-salesforce-typescript": "^1.0.0",
    "eslint-plugin-header": "^3.1.1",
    "eslint-plugin-import": "^2.25.4",
    "eslint-plugin-jsdoc": "^35.1.3",
    "eslint-plugin-prettier": "^3.1.3",
    "fast-glob": "^3.2.12",
    "husky": "^7.0.4",
    "mocha": "^9.1.3",
    "nyc": "^15.1.0",
    "oclif": "^3.0.1",
    "prettier": "^2.5.1",
    "pretty-quick": "^3.1.3",
    "shelljs": "^0.8.5",
    "shx": "0.3.4",
    "sinon": "10.0.0",
    "ts-node": "^10.4.0",
    "typescript": "^4.7.4"
  },
  "config": {
    "commitizen": {
      "path": "cz-conventional-changelog"
    }
  },
  "engines": {
    "node": ">=14.0.0"
  },
  "files": [
    "/lib",
    "/messages",
    "/oclif.manifest.json"
  ],
  "homepage": "https://github.com/salesforcecli/plugin-source",
  "keywords": [
    "force",
    "salesforce",
    "sfdx",
    "salesforcedx",
    "sfdx-plugin"
  ],
  "license": "BSD-3-Clause",
  "oclif": {
    "commands": "./lib/commands",
    "bin": "sfdx",
    "devPlugins": [
      "@oclif/plugin-command-snapshot",
      "@oclif/plugin-help",
      "@salesforce/plugin-command-reference",
      "@salesforce/plugin-templates",
      "@salesforce/plugin-config",
      "@salesforce/plugin-user"
    ],
    "topics": {
      "force": {
        "external": true,
        "subtopics": {
          "source": {
            "description": "commands to interact with source formatted metadata",
            "subtopics": {
              "deploy": {
                "description": "interact with an active deploy request"
              },
              "manifest": {
                "description": "create a manifest to use in a deploy/retrieve"
              },
              "tracking": {
                "description": "reset and clear source tracking"
              }
            }
          },
          "mdapi": {
            "description": "retrieve and deploy metadata using Metadata API",
            "subtopics": {
              "deploy": {
                "description": "new versions of deploy report command"
              },
              "retrieve": {
                "description": "new versions of retrieve report command"
              }
            }
          }
        }
      }
    }
  },
  "repository": "salesforcecli/plugin-source",
  "scripts": {
    "build": "sf-build",
    "clean": "sf-clean",
    "clean-all": "sf-clean all",
    "clean:lib": "shx rm -rf lib && shx rm -rf coverage && shx rm -rf .nyc_output && shx rm -f oclif.manifest.json",
    "compile": "sf-compile",
    "docs": "sf-docs",
    "format": "sf-format",
    "lint": "sf-lint",
    "postpack": "shx rm -f oclif.manifest.json",
    "posttest": "yarn lint && yarn test:deprecation-policy && yarn test:command-reference",
    "prepack": "sf-prepack",
    "prepare": "sf-install",
    "pretest": "sf-compile-test",
    "test": "sf-test",
    "test:command-reference": "./bin/dev commandreference:generate --erroronwarnings",
    "test:deprecation-policy": "./bin/dev snapshot:compare",
    "test:nuts": "ts-node ./test/nuts/generateNuts.ts && nyc mocha \"**/*.nut.ts\"  --slow 4500 --timeout 1200000 --parallel --retries 0",
    "test:nuts:commands:other": "mocha \"test/nuts/open.nut.ts\" \"test/nuts/ignored_list.nut.ts\" --slow 4500 --timeout 1200000 --retries 0 --parallel",
    "test:nuts:convert": "cross-env PLUGIN_SOURCE_SEED_FILTER=convert ts-node ./test/nuts/generateNuts.ts && mocha \"test/nuts/generated/*.nut.ts\" --slow 4500 --timeout 1200000 --parallel --retries 0",
    "test:nuts:delete": "mocha \"test/nuts/delete.nut.ts\" --slow 4500 --timeout 1200000 --retries 0",
    "test:nuts:deploy": "cross-env PLUGIN_SOURCE_SEED_FILTER=deploy PLUGIN_SOURCE_SEED_EXCLUDE=async ts-node ./test/nuts/generateNuts.ts && mocha \"test/nuts/generated/*.nut.ts\" --slow 4500 --timeout 1200000 --parallel --retries 0",
    "test:nuts:deploy:async": "cross-env PLUGIN_SOURCE_SEED_FILTER=deploy.async ts-node ./test/nuts/generateNuts.ts && mocha \"test/nuts/generated/*.nut.ts\" --slow 4500 --timeout 1200000 --parallel --retries 0",
    "test:nuts:deploy:destructive": "mocha \"test/nuts/deployDestructive.nut.ts\" --slow 3000 --timeout 1200000 --retries 0",
    "test:nuts:deploy:manifest": "cross-env PLUGIN_SOURCE_SEED_FILTER=deploy.manifest ts-node ./test/nuts/generateNuts.ts && mocha \"test/nuts/generated/*.nut.ts\" --slow 4500 --timeout 1200000 --parallel --retries 0",
    "test:nuts:deploy:metadata": "cross-env PLUGIN_SOURCE_SEED_FILTER=deploy.metadata ts-node ./test/nuts/generateNuts.ts && mocha \"test/nuts/generated/*.nut.ts\" --slow 4500 --timeout 1200000 --parallel --retries 0",
    "test:nuts:deploy:quick": "cross-env PLUGIN_SOURCE_SEED_FILTER=deploy.quick ts-node ./test/nuts/generateNuts.ts && mocha \"test/nuts/generated/*.nut.ts\" --slow 4500 --timeout 1200000 --parallel --retries 0",
    "test:nuts:deploy:rest": "mocha \"test/nuts/REST/*.nut.ts\" --slow 3000 --timeout 1200000 --retries 0 --parallel",
    "test:nuts:deploy:sourcepath": "cross-env PLUGIN_SOURCE_SEED_FILTER=deploy.sourcepath ts-node ./test/nuts/generateNuts.ts && mocha \"test/nuts/generated/*.nut.ts\" --slow 4500 --timeout 1200000 --parallel --retries 0",
    "test:nuts:deploy:testlevel": "cross-env PLUGIN_SOURCE_SEED_FILTER=deploy.testlevel ts-node ./test/nuts/generateNuts.ts && mocha \"test/nuts/generated/*.nut.ts\" --slow 4500 --timeout 1200000 --parallel --retries 0",
    "test:nuts:manifest:create": "mocha \"test/nuts/create.nut.ts\" --slow 4500 --timeout 1200000 --retries 0",
    "test:nuts:mdapi": "mocha \"test/nuts/mdapi.nut.ts\" --slow 3000 --timeout 1200000 --retries 0",
    "test:nuts:retrieve": "cross-env PLUGIN_SOURCE_SEED_FILTER=retrieve ts-node ./test/nuts/generateNuts.ts && mocha \"test/nuts/generated/*.nut.ts\" --slow 4500 --timeout 1200000 --parallel --retries 0",
    "test:nuts:specialTypes": "mocha \"test/nuts/territory2.nut.ts\" \"test/nuts/folderTypes.nut.ts\" \"test/nuts/translation.nut.ts\" \"test/nuts/nestedLwc.nut.ts\" --slow 4500 --timeout 1200000 --retries 0 --parallel",
    "test:nuts:specialTypes:folders": "mocha \"test/nuts/folderTypes.nut.ts\" --slow 4500 --timeout 1200000",
    "test:nuts:specialTypes:nestedLwc": "mocha \"test/nuts/nestedLwc.nut.ts\" --slow 3000 --timeout 1200000 --retries 0",
    "test:nuts:specialTypes:territory2": "mocha \"test/nuts/territory2.nut.ts\" --slow 4500 --timeout 1200000 --retries 0",
    "test:nuts:specialTypes:translations": "mocha \"test/nuts/translation.nut.ts\" --slow 4500 --timeout 1200000 --retries 0",
    "test:nuts:tracking": "mocha \"test/nuts/trackingCommands/*.nut.ts\" --slow 3000 --timeout 1200000 --parallel --retries 0",
    "test:nuts:tracking:basics": "mocha \"test/nuts/trackingCommands/basics.nut.ts\" --slow 3000 --timeout 1200000 --retries 0",
    "test:nuts:tracking:conflicts": "mocha \"test/nuts/trackingCommands/conflicts.nut.ts\" --slow 3000 --timeout 1200000 --retries 0",
    "test:nuts:tracking:flag": "mocha \"test/nuts/trackingCommands/deployRetrieveDelete.nut.ts\" --slow 3000 --timeout 1200000 --retries 0",
    "test:nuts:tracking:forceignore": "mocha \"test/nuts/trackingCommands/forceIgnore.nut.ts\" --slow 3000 --timeout 1200000 --retries 0",
    "test:nuts:tracking:lwc": "mocha \"test/nuts/trackingCommands/lwc.nut.ts\" --slow 3000 --timeout 1200000 --retries 0",
    "test:nuts:tracking:mpd": "mocha \"test/nuts/trackingCommands/mpd*\" --slow 3000 --timeout 1200000 --retries 0 -parallel",
    "test:nuts:tracking:remote": "mocha \"test/nuts/trackingCommands/remoteChanges.nut.ts\" --slow 3000 --timeout 1200000 --retries 0",
    "test:nuts:tracking:resetClear": "mocha \"test/nuts/trackingCommands/resetClear.nut.ts\" --slow 3000 --timeout 1200000 --retries 0",
    "test:watch": "mocha --watch \"./test/**/*.test.ts\"",
    "version": "oclif readme"
  },
  "publishConfig": {
    "access": "public"
  }
}<|MERGE_RESOLUTION|>--- conflicted
+++ resolved
@@ -33,11 +33,8 @@
     "@salesforce/plugin-user": "^2.0.2",
     "@salesforce/prettier-config": "^0.0.2",
     "@salesforce/source-testkit": "^1.2.11",
-<<<<<<< HEAD
     "@salesforce/ts-sinon": "1.4.0",
-=======
     "@salesforce/ts-sinon": "1.3.21",
->>>>>>> 89f697f8
     "@types/archiver": "^5.1.1",
     "@types/debug": "^4.1.7",
     "@types/proxy-from-env": "^1.0.1",
