--- conflicted
+++ resolved
@@ -144,20 +144,12 @@
     "test:nuts:folders": "mocha \"test/nuts/folderTypes.nut.ts\" --slow 4500 --timeout 600000",
     "test:nuts:manifest:create": "nyc mocha \"test/nuts/create.nut.ts\" --slow 4500 --timeout 600000 --parallel --retries 0",
     "test:nuts:retrieve": "PLUGIN_SOURCE_SEED_FILTER=\"retrieve\" ts-node ./test/nuts/generateNuts.ts && nyc mocha \"**/*.nut.ts\" --slow 4500 --timeout 600000 --parallel --retries 0",
-<<<<<<< HEAD
-    "test:nuts:territory2": "nyc mocha \"test/nuts/territory2.nut.ts\" --slow 4500 --timeout 600000 --retries 0",
-    "test:nuts:tracking": "nyc mocha \"test/nuts/trackingCommands/*.nut.ts\" --slow 3000 --timeout 600000 --parallel --retries 0",
-    "test:nuts:tracking:basics": "nyc mocha \"test/nuts/trackingCommands/basics.nut.ts\" --slow 3000 --timeout 600000 --retries 0",
-    "test:nuts:tracking:conflicts": "nyc mocha \"test/nuts/trackingCommands/conflicts.nut.ts\" --slow 3000 --timeout 600000 --retries 0",
-    "test:nuts:tracking:forceIgnore": "nyc mocha \"test/nuts/trackingCommands/forceIgnore.nut.ts\" --slow 3000 --timeout 600000 --retries 0",
-    "test:nuts:tracking:remote": "nyc mocha \"test/nuts/trackingCommands/remoteChanges.nut.ts\" --slow 3000 --timeout 600000 --retries 0",
-=======
     "test:nuts:territory2": "mocha \"test/nuts/territory2.nut.ts\" --slow 4500 --timeout 600000 --retries 0",
     "test:nuts:tracking": "mocha \"test/nuts/trackingCommands/*.nut.ts\" --slow 3000 --timeout 600000 --parallel --retries 0",
     "test:nuts:tracking:basics": "mocha \"test/nuts/trackingCommands/basics.nut.ts\" --slow 3000 --timeout 600000 --retries 0",
     "test:nuts:tracking:conflicts": "mocha \"test/nuts/trackingCommands/conflicts.nut.ts\" --slow 3000 --timeout 600000 --retries 0",
     "test:nuts:tracking:remote": "mocha \"test/nuts/trackingCommands/remoteChanges.nut.ts\" --slow 3000 --timeout 600000 --retries 0",
->>>>>>> 524aca53
+    "test:nuts:tracking:forceIgnore": "mocha \"test/nuts/trackingCommands/forceIgnore.nut.ts\" --slow 3000 --timeout 600000 --retries 0",
     "version": "oclif-dev readme"
   },
   "husky": {
