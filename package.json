{
  "name": "@salesforce/plugin-source",
  "description": "Commands to interact with source formatted metadata",
<<<<<<< HEAD
  "version": "2.0.0",
=======
  "version": "1.10.0",
>>>>>>> cac4fc95
  "author": "Salesforce",
  "main": "lib/index.js",
  "bugs": "https://github.com/forcedotcom/cli/issues",
  "dependencies": {
    "@oclif/core": "^1.9.0",
    "@oclif/plugin-help": "^3.3.1",
<<<<<<< HEAD
    "@salesforce/apex-node": "^0.12.0",
    "@salesforce/command": "^5.1.2",
    "@salesforce/core": "^3.19.0",
    "@salesforce/kit": "^1.5.41",
    "@salesforce/source-deploy-retrieve": "^6.0.2",
    "@salesforce/source-tracking": "^2.0.0",
=======
    "@salesforce/apex-node": "^0.13.0",
    "@salesforce/command": "^4.2.2",
    "@salesforce/core": "^2.35.0",
    "@salesforce/source-deploy-retrieve": "^5.12.14",
    "@salesforce/source-tracking": "^1.4.2",
>>>>>>> cac4fc95
    "chalk": "^4.1.2",
    "cli-ux": "^5.6.3",
    "got": "^11.8.3",
    "jsforce": "2.0.0-beta.10",
    "open": "^8.4.0",
    "proxy-agent": "^5.0.0",
    "proxy-from-env": "^1.1.0",
    "tslib": "^2"
  },
  "devDependencies": {
    "@oclif/plugin-command-snapshot": "^3.1.2",
    "@salesforce/cli-plugins-testkit": "^1.5.28",
    "@salesforce/dev-config": "^3.0.1",
    "@salesforce/dev-scripts": "^2.0.0",
    "@salesforce/plugin-command-reference": "^1.3.18",
    "@salesforce/plugin-config": "^1.3.30",
    "@salesforce/plugin-user": "^1.7.1",
    "@salesforce/prettier-config": "^0.0.2",
    "@salesforce/source-testkit": "^0.0.16",
    "@salesforce/ts-sinon": "1.3.21",
    "@types/archiver": "^5.1.1",
    "@types/debug": "^4.1.7",
    "@types/proxy-from-env": "^1.0.1",
    "@types/shelljs": "^0.8.11",
    "@typescript-eslint/eslint-plugin": "^4.33.0",
    "@typescript-eslint/parser": "^4.33.0",
    "archiver": "^5.3.0",
    "chai": "^4.3.4",
    "chai-each": "^0.0.1",
    "cross-env": "^7.0.3",
    "cz-conventional-changelog": "^3.3.0",
    "debug": "^4.3.3",
    "eslint": "^7.32.0",
    "eslint-config-prettier": "^6.11.0",
    "eslint-config-salesforce": "^0.1.6",
    "eslint-config-salesforce-license": "^0.1.6",
    "eslint-config-salesforce-typescript": "^0.2.8",
    "eslint-plugin-header": "^3.1.1",
    "eslint-plugin-import": "^2.25.4",
    "eslint-plugin-jsdoc": "^35.1.3",
    "eslint-plugin-prettier": "^4.0.0",
    "fast-glob": "^3.2.7",
    "husky": "^7.0.4",
    "mocha": "^9.1.3",
    "nyc": "^15.1.0",
    "oclif": "^3.0.1",
    "prettier": "^2.5.1",
    "pretty-quick": "^3.1.3",
    "salesforcedx-templates": "^49.8.0",
    "shelljs": "^0.8.5",
    "shx": "0.3.4",
    "sinon": "10.0.0",
    "ts-node": "^10.4.0",
    "typescript": "^4.4.4"
  },
  "config": {
    "commitizen": {
      "path": "cz-conventional-changelog"
    }
  },
  "engines": {
    "node": ">=14.0.0"
  },
  "files": [
    "/lib",
    "/messages",
    "/oclif.manifest.json"
  ],
  "homepage": "https://github.com/salesforcecli/plugin-source",
  "keywords": [
    "force",
    "salesforce",
    "sfdx",
    "salesforcedx",
    "sfdx-plugin"
  ],
  "license": "BSD-3-Clause",
  "oclif": {
    "commands": "./lib/commands",
    "bin": "sfdx",
    "devPlugins": [
      "@oclif/plugin-command-snapshot",
      "@oclif/plugin-help",
      "@salesforce/plugin-command-reference",
      "salesforcedx-templates",
      "@salesforce/plugin-config",
      "@salesforce/plugin-user"
    ],
    "topics": {
      "force": {
        "external": true,
        "subtopics": {
          "source": {
            "description": "commands to interact with source formatted metadata",
            "subtopics": {
              "deploy": {
                "description": "interact with an active deploy request"
              },
              "manifest": {
                "description": "create a manifest to use in a deploy/retrieve"
              },
              "tracking": {
                "description": "reset and clear source tracking"
              }
            }
          },
          "mdapi": {
            "description": "retrieve and deploy metadata using Metadata API",
            "subtopics": {
              "deploy": {
                "description": "new versions of deploy report command"
              },
              "retrieve": {
                "description": "new versions of retrieve report command"
              }
            }
          }
        }
      }
    }
  },
  "repository": "salesforcecli/plugin-source",
  "scripts": {
    "build": "sf-build",
    "clean": "sf-clean",
    "clean-all": "sf-clean all",
    "clean:lib": "shx rm -rf lib && shx rm -rf coverage && shx rm -rf .nyc_output && shx rm -f oclif.manifest.json",
    "compile": "sf-compile",
    "docs": "sf-docs",
    "format": "sf-format",
    "lint": "sf-lint",
    "postpack": "shx rm -f oclif.manifest.json",
    "posttest": "yarn lint && yarn test:deprecation-policy && yarn test:command-reference",
    "prepack": "sf-prepack",
    "prepare": "sf-install",
    "pretest": "sf-compile-test",
    "test": "sf-test",
    "test:command-reference": "./bin/dev commandreference:generate --erroronwarnings",
    "test:deprecation-policy": "./bin/dev snapshot:compare",
    "test:nuts": "ts-node ./test/nuts/generateNuts.ts && nyc mocha \"**/*.nut.ts\"  --slow 4500 --timeout 600000 --parallel --retries 0",
    "test:nuts:commands:other": "mocha \"test/nuts/open.nut.ts\" \"test/nuts/ignored_list.nut.ts\" --slow 4500 --timeout 600000 --retries 0 --parallel",
    "test:nuts:convert": "cross-env PLUGIN_SOURCE_SEED_FILTER=convert ts-node ./test/nuts/generateNuts.ts && mocha \"test/nuts/generated/*.nut.ts\" --slow 4500 --timeout 600000 --parallel --retries 0",
    "test:nuts:delete": "mocha \"test/nuts/delete.nut.ts\" --slow 4500 --timeout 600000 --retries 0",
    "test:nuts:deploy": "cross-env PLUGIN_SOURCE_SEED_FILTER=deploy PLUGIN_SOURCE_SEED_EXCLUDE=async ts-node ./test/nuts/generateNuts.ts && mocha \"test/nuts/generated/*.nut.ts\" --slow 4500 --timeout 600000 --parallel --retries 0",
    "test:nuts:deploy:async": "cross-env PLUGIN_SOURCE_SEED_FILTER=deploy.async ts-node ./test/nuts/generateNuts.ts && mocha \"test/nuts/generated/*.nut.ts\" --slow 4500 --timeout 600000 --parallel --retries 0",
    "test:nuts:deploy:destructive": "mocha \"test/nuts/deployDestructive.nut.ts\" --slow 3000 --timeout 600000 --retries 0",
    "test:nuts:deploy:manifest": "cross-env PLUGIN_SOURCE_SEED_FILTER=deploy.manifest ts-node ./test/nuts/generateNuts.ts && mocha \"test/nuts/generated/*.nut.ts\" --slow 4500 --timeout 600000 --parallel --retries 0",
    "test:nuts:deploy:metadata": "cross-env PLUGIN_SOURCE_SEED_FILTER=deploy.metadata ts-node ./test/nuts/generateNuts.ts && mocha \"test/nuts/generated/*.nut.ts\" --slow 4500 --timeout 600000 --parallel --retries 0",
    "test:nuts:deploy:quick": "cross-env PLUGIN_SOURCE_SEED_FILTER=deploy.quick ts-node ./test/nuts/generateNuts.ts && mocha \"test/nuts/generated/*.nut.ts\" --slow 4500 --timeout 600000 --parallel --retries 0",
    "test:nuts:deploy:rest": "mocha \"test/nuts/REST/*.nut.ts\" --slow 3000 --timeout 600000 --retries 0 --parallel",
    "test:nuts:deploy:sourcepath": "cross-env PLUGIN_SOURCE_SEED_FILTER=deploy.sourcepath ts-node ./test/nuts/generateNuts.ts && mocha \"test/nuts/generated/*.nut.ts\" --slow 4500 --timeout 600000 --parallel --retries 0",
    "test:nuts:deploy:testlevel": "cross-env PLUGIN_SOURCE_SEED_FILTER=deploy.testlevel ts-node ./test/nuts/generateNuts.ts && mocha \"test/nuts/generated/*.nut.ts\" --slow 4500 --timeout 600000 --parallel --retries 0",
    "test:nuts:manifest:create": "mocha \"test/nuts/create.nut.ts\" --slow 4500 --timeout 600000 --retries 0",
    "test:nuts:mdapi": "mocha \"test/nuts/mdapi.nut.ts\" --slow 3000 --timeout 600000 --retries 0",
    "test:nuts:retrieve": "cross-env PLUGIN_SOURCE_SEED_FILTER=retrieve ts-node ./test/nuts/generateNuts.ts && mocha \"test/nuts/generated/*.nut.ts\" --slow 4500 --timeout 600000 --parallel --retries 0",
    "test:nuts:specialTypes": "mocha \"test/nuts/territory2.nut.ts\" \"test/nuts/folderTypes.nut.ts\" \"test/nuts/translation.nut.ts\" \"test/nuts/nestedLwc.nut.ts\" --slow 4500 --timeout 600000 --retries 0 --parallel",
    "test:nuts:specialTypes:folders": "mocha \"test/nuts/folderTypes.nut.ts\" --slow 4500 --timeout 600000",
    "test:nuts:specialTypes:nestedLwc": "mocha \"test/nuts/nestedLwc.nut.ts\" --slow 3000 --timeout 600000 --retries 0",
    "test:nuts:specialTypes:territory2": "mocha \"test/nuts/territory2.nut.ts\" --slow 4500 --timeout 600000 --retries 0",
    "test:nuts:specialTypes:translations": "mocha \"test/nuts/translation.nut.ts\" --slow 4500 --timeout 600000 --retries 0",
    "test:nuts:tracking": "mocha \"test/nuts/trackingCommands/*.nut.ts\" --slow 3000 --timeout 600000 --parallel --retries 0",
    "test:nuts:tracking:basics": "mocha \"test/nuts/trackingCommands/basics.nut.ts\" --slow 3000 --timeout 600000 --retries 0",
    "test:nuts:tracking:conflicts": "mocha \"test/nuts/trackingCommands/conflicts.nut.ts\" --slow 3000 --timeout 600000 --retries 0",
    "test:nuts:tracking:flag": "mocha \"test/nuts/trackingCommands/deployRetrieveDelete.nut.ts\" --slow 3000 --timeout 600000 --retries 0",
    "test:nuts:tracking:forceignore": "mocha \"test/nuts/trackingCommands/forceIgnore.nut.ts\" --slow 3000 --timeout 600000 --retries 0",
    "test:nuts:tracking:lwc": "mocha \"test/nuts/trackingCommands/lwc.nut.ts\" --slow 3000 --timeout 600000 --retries 0",
    "test:nuts:tracking:mpd": "mocha \"test/nuts/trackingCommands/mpd*\" --slow 3000 --timeout 600000 --retries 0 -parallel",
    "test:nuts:tracking:remote": "mocha \"test/nuts/trackingCommands/remoteChanges.nut.ts\" --slow 3000 --timeout 600000 --retries 0",
    "test:nuts:tracking:resetClear": "mocha \"test/nuts/trackingCommands/resetClear.nut.ts\" --slow 3000 --timeout 600000 --retries 0",
    "test:watch": "mocha --watch \"./test/**/*.test.ts\"",
    "version": "oclif readme"
  },
  "publishConfig": {
    "access": "public"
  }
}<|MERGE_RESOLUTION|>--- conflicted
+++ resolved
@@ -1,31 +1,19 @@
 {
   "name": "@salesforce/plugin-source",
   "description": "Commands to interact with source formatted metadata",
-<<<<<<< HEAD
   "version": "2.0.0",
-=======
-  "version": "1.10.0",
->>>>>>> cac4fc95
   "author": "Salesforce",
   "main": "lib/index.js",
   "bugs": "https://github.com/forcedotcom/cli/issues",
   "dependencies": {
     "@oclif/core": "^1.9.0",
     "@oclif/plugin-help": "^3.3.1",
-<<<<<<< HEAD
-    "@salesforce/apex-node": "^0.12.0",
+    "@salesforce/apex-node": "^0.13.0",
     "@salesforce/command": "^5.1.2",
     "@salesforce/core": "^3.19.0",
     "@salesforce/kit": "^1.5.41",
     "@salesforce/source-deploy-retrieve": "^6.0.2",
     "@salesforce/source-tracking": "^2.0.0",
-=======
-    "@salesforce/apex-node": "^0.13.0",
-    "@salesforce/command": "^4.2.2",
-    "@salesforce/core": "^2.35.0",
-    "@salesforce/source-deploy-retrieve": "^5.12.14",
-    "@salesforce/source-tracking": "^1.4.2",
->>>>>>> cac4fc95
     "chalk": "^4.1.2",
     "cli-ux": "^5.6.3",
     "got": "^11.8.3",
