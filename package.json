--- conflicted
+++ resolved
@@ -6,19 +6,11 @@
   "bugs": "https://github.com/forcedotcom/cli/issues",
   "dependencies": {
     "@oclif/config": "^1",
-<<<<<<< HEAD
-    "@salesforce/command": "^3.1.3",
-    "@salesforce/core": "^2.23.4",
-    "@salesforce/source-deploy-retrieve": "^4.0.1",
-    "chalk": "^4.1.0",
-    "cli-ux": "^5.5.1",
-=======
     "@salesforce/command": "^4.0.4",
     "@salesforce/core": "^2.26.1",
-    "@salesforce/source-deploy-retrieve": "^4.0.0",
+    "@salesforce/source-deploy-retrieve": "^4.0.1",
     "chalk": "^4.1.1",
     "cli-ux": "^5.6.3",
->>>>>>> 9171a706
     "tslib": "^2"
   },
   "devDependencies": {
