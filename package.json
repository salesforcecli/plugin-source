--- conflicted
+++ resolved
@@ -26,11 +26,7 @@
     "@salesforce/cli-plugins-testkit": "^3.2.25",
     "@salesforce/dev-config": "^3.1.0",
     "@salesforce/dev-scripts": "^4.1.2",
-<<<<<<< HEAD
     "@salesforce/plugin-command-reference": "^2.3.2",
-=======
-    "@salesforce/plugin-command-reference": "^1.6.6",
->>>>>>> 63dfc17d
     "@salesforce/plugin-config": "^2.3.2",
     "@salesforce/plugin-info": "^2.5.1",
     "@salesforce/plugin-templates": "^55.4.4",
@@ -57,12 +53,8 @@
     "eslint-config-salesforce-typescript": "^1.1.1",
     "eslint-plugin-header": "^3.1.1",
     "eslint-plugin-import": "^2.27.5",
-<<<<<<< HEAD
-    "eslint-plugin-jsdoc": "^39.8.0",
+    "eslint-plugin-jsdoc": "^39.9.1",
     "eslint-plugin-sf-plugin": "^1.14.0",
-=======
-    "eslint-plugin-jsdoc": "^39.9.1",
->>>>>>> 63dfc17d
     "fast-glob": "^3.2.12",
     "husky": "^7.0.4",
     "mocha": "^9.1.3",
