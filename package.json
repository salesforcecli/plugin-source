{
  "name": "@salesforce/plugin-source",
  "description": "Commands to interact with source formatted metadata",
  "version": "1.6.0",
  "author": "Salesforce",
  "bugs": "https://github.com/forcedotcom/cli/issues",
  "dependencies": {
<<<<<<< HEAD
    "@oclif/config": "^1",
    "@salesforce/command": "^4.1.5",
    "@salesforce/core": "^2.29.0",
    "@salesforce/source-deploy-retrieve": "^5.6.2",
    "@salesforce/source-tracking": "^0.5.0",
=======
    "@oclif/config": "^1.18.1",
    "@salesforce/command": "^4.2.0",
    "@salesforce/core": "^2.31.0",
    "@salesforce/source-deploy-retrieve": "^5.8.0",
    "@salesforce/source-tracking": "^0.4.4",
>>>>>>> 2dc38c6c
    "chalk": "^4.1.2",
    "cli-ux": "^5.6.3",
    "open": "^8.2.1",
    "tslib": "^2"
  },
  "devDependencies": {
    "@oclif/dev-cli": "^1",
    "@oclif/plugin-command-snapshot": "^2.2.2",
    "@salesforce/cli-plugins-testkit": "^1.4.10",
    "@salesforce/dev-config": "^2.1.2",
    "@salesforce/dev-scripts": "^1.0.0",
    "@salesforce/plugin-command-reference": "^1.3.4",
    "@salesforce/plugin-config": "^1.2.39",
    "@salesforce/plugin-user": "^1.4.0",
    "@salesforce/prettier-config": "^0.0.2",
    "@salesforce/source-testkit": "^0.0.15",
    "@salesforce/ts-sinon": "1.3.21",
    "@types/debug": "^4.1.7",
    "@types/jsforce": "^1.9.35",
    "@types/shelljs": "^0.8.9",
    "@typescript-eslint/eslint-plugin": "^4.33.0",
    "@typescript-eslint/parser": "^4.33.0",
    "chai": "^4.3.4",
    "chai-each": "^0.0.1",
    "cross-env": "^7.0.3",
    "cz-conventional-changelog": "^3.3.0",
    "debug": "^4.3.2",
    "eslint": "^7.32.0",
    "eslint-config-prettier": "^6.11.0",
    "eslint-config-salesforce": "^0.1.6",
    "eslint-config-salesforce-license": "^0.1.6",
    "eslint-config-salesforce-typescript": "^0.2.8",
    "eslint-plugin-header": "^3.1.1",
    "eslint-plugin-import": "^2.24.2",
    "eslint-plugin-jsdoc": "^35.1.3",
    "eslint-plugin-prettier": "^4.0.0",
    "fast-glob": "^3.2.7",
    "husky": "^7.0.4",
    "lint-staged": "^11.2.0",
    "mocha": "^8.4.0",
    "nyc": "^15.1.0",
    "prettier": "^2.4.1",
    "pretty-quick": "^3.1.1",
    "salesforcedx-templates": "^49.8.0",
    "shelljs": "^0.8.4",
    "shx": "0.3.3",
    "sinon": "10.0.0",
    "ts-node": "^10.2.1",
    "typescript": "^4.4.4"
  },
  "config": {
    "commitizen": {
      "path": "cz-conventional-changelog"
    }
  },
  "engines": {
    "node": ">=12.0.0"
  },
  "files": [
    "/lib",
    "/messages",
    "/oclif.manifest.json"
  ],
  "homepage": "https://github.com/salesforcecli/plugin-source",
  "keywords": [
    "force",
    "salesforce",
    "sfdx",
    "salesforcedx",
    "sfdx-plugin"
  ],
  "license": "BSD-3-Clause",
  "oclif": {
    "commands": "./lib/commands",
    "bin": "sfdx",
    "devPlugins": [
      "@oclif/plugin-command-snapshot",
      "@oclif/plugin-help",
      "@salesforce/plugin-command-reference",
      "salesforcedx-templates",
      "@salesforce/plugin-config",
      "@salesforce/plugin-user"
    ],
    "topics": {
      "force": {
        "external": true,
        "subtopics": {
          "source": {
            "description": "commands to interact with source formatted metadata",
            "subtopics": {
              "deploy": {
                "description": "interact with an active deploy request"
              },
              "manifest": {
                "description": "create a manifest to use in a deploy/retrieve"
              },
              "beta": {
                "description": "new versions of source tracking commands",
                "subtopics": {
                  "tracking": {
                    "description": "new versions of source tracking commands"
                  }
                }
              }
            }
          },
          "mdapi": {
            "description": "retrieve and deploy metadata using Metadata API",
            "subtopics": {
              "beta": {
                "description": "new versions of mdapi commands"
              }
            }
          }
        }
      }
    }
  },
  "repository": "salesforcecli/plugin-source",
  "scripts": {
    "build": "sf-build",
    "clean": "sf-clean",
    "clean-all": "sf-clean all",
    "clean:lib": "shx rm -rf lib && shx rm -rf coverage && shx rm -rf .nyc_output && shx rm -f oclif.manifest.json",
    "compile": "sf-compile",
    "docs": "sf-docs",
    "format": "sf-format",
    "lint": "sf-lint",
    "postpack": "shx rm -f oclif.manifest.json",
    "posttest": "yarn lint && yarn test:deprecation-policy && yarn test:command-reference",
    "prepack": "sf-prepack",
    "prepare": "sf-install",
    "pretest": "sf-compile-test",
    "test": "sf-test",
    "test:watch": "mocha --watch \"./test/**/*.test.ts\"",
    "test:command-reference": "./bin/run commandreference:generate --erroronwarnings",
    "test:deprecation-policy": "./bin/run snapshot:compare",
    "test:nuts": "ts-node ./test/nuts/generateNuts.ts && nyc mocha \"**/*.nut.ts\"  --slow 4500 --timeout 600000 --parallel --retries 0",
    "test:nuts:convert": "cross-env PLUGIN_SOURCE_SEED_FILTER=convert ts-node ./test/nuts/generateNuts.ts && mocha \"test/nuts/generated/*.nut.ts\" --slow 4500 --timeout 600000 --parallel --retries 0",
    "test:nuts:delete": "mocha \"test/nuts/delete.nut.ts\" --slow 4500 --timeout 600000 --parallel --retries 0",
    "test:nuts:deploy": "cross-env PLUGIN_SOURCE_SEED_FILTER=deploy PLUGIN_SOURCE_SEED_EXCLUDE=async ts-node ./test/nuts/generateNuts.ts && mocha \"test/nuts/generated/*.nut.ts\" --slow 4500 --timeout 600000 --parallel --retries 0",
    "test:nuts:deploy:async": "cross-env PLUGIN_SOURCE_SEED_FILTER=deploy.async ts-node ./test/nuts/generateNuts.ts && mocha \"test/nuts/generated/*.nut.ts\" --slow 4500 --timeout 600000 --parallel --retries 0",
    "test:nuts:deploy:destructive": "mocha \"test/nuts/deployDestructive.nut.ts\" --slow 3000 --timeout 600000 --parallel --retries 0",
    "test:nuts:deploy:manifest": "cross-env PLUGIN_SOURCE_SEED_FILTER=deploy.manifest ts-node ./test/nuts/generateNuts.ts && mocha \"test/nuts/generated/*.nut.ts\" --slow 4500 --timeout 600000 --parallel --retries 0",
    "test:nuts:deploy:metadata": "cross-env PLUGIN_SOURCE_SEED_FILTER=deploy.metadata ts-node ./test/nuts/generateNuts.ts && mocha \"test/nuts/generated/*.nut.ts\" --slow 4500 --timeout 600000 --parallel --retries 0",
    "test:nuts:deploy:quick": "cross-env PLUGIN_SOURCE_SEED_FILTER=deploy.quick ts-node ./test/nuts/generateNuts.ts && mocha \"test/nuts/generated/*.nut.ts\" --slow 4500 --timeout 600000 --parallel --retries 0",
    "test:nuts:deploy:sourcepath": "cross-env PLUGIN_SOURCE_SEED_FILTER=deploy.sourcepath ts-node ./test/nuts/generateNuts.ts && mocha \"test/nuts/generated/*.nut.ts\" --slow 4500 --timeout 600000 --parallel --retries 0",
    "test:nuts:deploy:testlevel": "cross-env PLUGIN_SOURCE_SEED_FILTER=deploy.testlevel ts-node ./test/nuts/generateNuts.ts && mocha \"test/nuts/generated/*.nut.ts\" --slow 4500 --timeout 600000 --parallel --retries 0",
    "test:nuts:folders": "mocha \"test/nuts/folderTypes.nut.ts\" --slow 4500 --timeout 600000",
    "test:nuts:manifest:create": "mocha \"test/nuts/create.nut.ts\" --slow 4500 --timeout 600000 --parallel --retries 0",
    "test:nuts:mdapi": "mocha \"test/nuts/mdapi.nut.ts\" --slow 3000 --timeout 600000 --retries 0",
    "test:nuts:retrieve": "cross-env PLUGIN_SOURCE_SEED_FILTER=retrieve ts-node ./test/nuts/generateNuts.ts && mocha \"test/nuts/generated/*.nut.ts\" --slow 4500 --timeout 600000 --parallel --retries 0",
    "test:nuts:specialTypes": "mocha \"test/nuts/territory2.nut.ts\" \"test/nuts/folderTypes.nut.ts\" --slow 4500 --timeout 600000 --retries 0 --parallel",
    "test:nuts:territory2": "mocha \"test/nuts/territory2.nut.ts\" --slow 4500 --timeout 600000 --retries 0",
    "test:nuts:tracking": "mocha \"test/nuts/trackingCommands/*.nut.ts\" --slow 3000 --timeout 600000 --parallel --retries 0",
    "test:nuts:tracking:basics": "mocha \"test/nuts/trackingCommands/basics.nut.ts\" --slow 3000 --timeout 600000 --retries 0",
    "test:nuts:tracking:conflicts": "mocha \"test/nuts/trackingCommands/conflicts.nut.ts\" --slow 3000 --timeout 600000 --retries 0",
    "test:nuts:tracking:forceignore": "mocha \"test/nuts/trackingCommands/forceIgnore.nut.ts\" --slow 3000 --timeout 600000 --retries 0",
    "test:nuts:tracking:remote": "mocha \"test/nuts/trackingCommands/remoteChanges.nut.ts\" --slow 3000 --timeout 600000 --retries 0",
    "test:nuts:tracking:resetClear": "mocha \"test/nuts/trackingCommands/resetClear.nut.ts\" --slow 3000 --timeout 600000 --retries 0",
    "test:nuts:tracking:lwc": "mocha \"test/nuts/trackingCommands/lwc.nut.ts\" --slow 3000 --timeout 600000 --retries 0",
    "version": "oclif-dev readme"
  },
  "publishConfig": {
    "access": "public"
  }
}<|MERGE_RESOLUTION|>--- conflicted
+++ resolved
@@ -5,19 +5,11 @@
   "author": "Salesforce",
   "bugs": "https://github.com/forcedotcom/cli/issues",
   "dependencies": {
-<<<<<<< HEAD
-    "@oclif/config": "^1",
-    "@salesforce/command": "^4.1.5",
-    "@salesforce/core": "^2.29.0",
-    "@salesforce/source-deploy-retrieve": "^5.6.2",
-    "@salesforce/source-tracking": "^0.5.0",
-=======
     "@oclif/config": "^1.18.1",
     "@salesforce/command": "^4.2.0",
     "@salesforce/core": "^2.31.0",
     "@salesforce/source-deploy-retrieve": "^5.8.0",
-    "@salesforce/source-tracking": "^0.4.4",
->>>>>>> 2dc38c6c
+    "@salesforce/source-tracking": "^0.5.0",
     "chalk": "^4.1.2",
     "cli-ux": "^5.6.3",
     "open": "^8.2.1",
