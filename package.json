{
  "name": "@salesforce/plugin-source",
  "description": "Commands to interact with source formatted metadata",
  "version": "2.0.13",
  "author": "Salesforce",
  "main": "lib/index.js",
  "bugs": "https://github.com/forcedotcom/cli/issues",
  "dependencies": {
    "@oclif/core": "^1.9.5",
    "@oclif/plugin-help": "^3.3.1",
    "@salesforce/apex-node": "^1.2.0",
    "@salesforce/command": "^5.2.1",
<<<<<<< HEAD
    "@salesforce/core": "^3.21.5",
    "@salesforce/kit": "^1.6.0",
=======
    "@salesforce/core": "^3.26.2",
    "@salesforce/kit": "^1.5.41",
>>>>>>> debcbea5
    "@salesforce/source-deploy-retrieve": "^6.2.6",
    "@salesforce/source-tracking": "^2.1.2",
    "chalk": "^4.1.2",
    "got": "^11.8.3",
    "jsforce": "^2.0.0-beta.16",
    "open": "^8.4.0",
    "proxy-agent": "^5.0.0",
    "proxy-from-env": "^1.1.0",
    "tslib": "^2"
  },
  "devDependencies": {
    "@oclif/plugin-command-snapshot": "^3.1.2",
    "@salesforce/cli-plugins-testkit": "^2.3.10",
    "@salesforce/dev-config": "^3.0.1",
    "@salesforce/dev-scripts": "^2.0.0",
    "@salesforce/plugin-command-reference": "^1.3.18",
    "@salesforce/plugin-config": "^2.3.2",
    "@salesforce/plugin-templates": "^55.1.0",
    "@salesforce/plugin-user": "^2.0.2",
    "@salesforce/prettier-config": "^0.0.2",
    "@salesforce/source-testkit": "^1.2.7",
    "@salesforce/ts-sinon": "1.3.21",
    "@types/archiver": "^5.1.1",
    "@types/debug": "^4.1.7",
    "@types/proxy-from-env": "^1.0.1",
    "@types/shelljs": "^0.8.11",
    "@typescript-eslint/eslint-plugin": "^4.33.0",
    "@typescript-eslint/parser": "^4.33.0",
    "archiver": "^5.3.0",
    "chai": "^4.3.4",
    "chai-each": "^0.0.1",
    "cross-env": "^7.0.3",
    "cz-conventional-changelog": "^3.3.0",
    "debug": "^4.3.3",
    "eslint": "^7.32.0",
    "eslint-config-prettier": "^6.11.0",
    "eslint-config-salesforce": "^1.1.0",
    "eslint-config-salesforce-license": "^0.1.6",
    "eslint-config-salesforce-typescript": "^1.0.0",
    "eslint-plugin-header": "^3.1.1",
    "eslint-plugin-import": "^2.25.4",
    "eslint-plugin-jsdoc": "^35.1.3",
    "eslint-plugin-prettier": "^3.1.3",
    "fast-glob": "^3.2.7",
    "husky": "^7.0.4",
    "mocha": "^9.1.3",
    "nyc": "^15.1.0",
    "oclif": "^3.0.1",
    "prettier": "^2.5.1",
    "pretty-quick": "^3.1.3",
    "shelljs": "^0.8.5",
    "shx": "0.3.4",
    "sinon": "10.0.0",
    "ts-node": "^10.4.0",
    "typescript": "^4.7.4"
  },
  "config": {
    "commitizen": {
      "path": "cz-conventional-changelog"
    }
  },
  "engines": {
    "node": ">=14.0.0"
  },
  "files": [
    "/lib",
    "/messages",
    "/oclif.manifest.json"
  ],
  "homepage": "https://github.com/salesforcecli/plugin-source",
  "keywords": [
    "force",
    "salesforce",
    "sfdx",
    "salesforcedx",
    "sfdx-plugin"
  ],
  "license": "BSD-3-Clause",
  "oclif": {
    "commands": "./lib/commands",
    "bin": "sfdx",
    "devPlugins": [
      "@oclif/plugin-command-snapshot",
      "@oclif/plugin-help",
      "@salesforce/plugin-command-reference",
      "@salesforce/plugin-templates",
      "@salesforce/plugin-config",
      "@salesforce/plugin-user"
    ],
    "topics": {
      "force": {
        "external": true,
        "subtopics": {
          "source": {
            "description": "commands to interact with source formatted metadata",
            "subtopics": {
              "deploy": {
                "description": "interact with an active deploy request"
              },
              "manifest": {
                "description": "create a manifest to use in a deploy/retrieve"
              },
              "tracking": {
                "description": "reset and clear source tracking"
              }
            }
          },
          "mdapi": {
            "description": "retrieve and deploy metadata using Metadata API",
            "subtopics": {
              "deploy": {
                "description": "new versions of deploy report command"
              },
              "retrieve": {
                "description": "new versions of retrieve report command"
              }
            }
          }
        }
      }
    }
  },
  "repository": "salesforcecli/plugin-source",
  "scripts": {
    "build": "sf-build",
    "clean": "sf-clean",
    "clean-all": "sf-clean all",
    "clean:lib": "shx rm -rf lib && shx rm -rf coverage && shx rm -rf .nyc_output && shx rm -f oclif.manifest.json",
    "compile": "sf-compile",
    "docs": "sf-docs",
    "format": "sf-format",
    "lint": "sf-lint",
    "postpack": "shx rm -f oclif.manifest.json",
    "posttest": "yarn lint && yarn test:deprecation-policy && yarn test:command-reference",
    "prepack": "sf-prepack",
    "prepare": "sf-install",
    "pretest": "sf-compile-test",
    "test": "sf-test",
    "test:command-reference": "./bin/dev commandreference:generate --erroronwarnings",
    "test:deprecation-policy": "./bin/dev snapshot:compare",
    "test:nuts": "ts-node ./test/nuts/generateNuts.ts && nyc mocha \"**/*.nut.ts\"  --slow 4500 --timeout 600000 --parallel --retries 0",
    "test:nuts:commands:other": "mocha \"test/nuts/open.nut.ts\" \"test/nuts/ignored_list.nut.ts\" --slow 4500 --timeout 600000 --retries 0 --parallel",
    "test:nuts:convert": "cross-env PLUGIN_SOURCE_SEED_FILTER=convert ts-node ./test/nuts/generateNuts.ts && mocha \"test/nuts/generated/*.nut.ts\" --slow 4500 --timeout 600000 --parallel --retries 0",
    "test:nuts:delete": "mocha \"test/nuts/delete.nut.ts\" --slow 4500 --timeout 600000 --retries 0",
    "test:nuts:deploy": "cross-env PLUGIN_SOURCE_SEED_FILTER=deploy PLUGIN_SOURCE_SEED_EXCLUDE=async ts-node ./test/nuts/generateNuts.ts && mocha \"test/nuts/generated/*.nut.ts\" --slow 4500 --timeout 600000 --parallel --retries 0",
    "test:nuts:deploy:async": "cross-env PLUGIN_SOURCE_SEED_FILTER=deploy.async ts-node ./test/nuts/generateNuts.ts && mocha \"test/nuts/generated/*.nut.ts\" --slow 4500 --timeout 600000 --parallel --retries 0",
    "test:nuts:deploy:destructive": "mocha \"test/nuts/deployDestructive.nut.ts\" --slow 3000 --timeout 600000 --retries 0",
    "test:nuts:deploy:manifest": "cross-env PLUGIN_SOURCE_SEED_FILTER=deploy.manifest ts-node ./test/nuts/generateNuts.ts && mocha \"test/nuts/generated/*.nut.ts\" --slow 4500 --timeout 600000 --parallel --retries 0",
    "test:nuts:deploy:metadata": "cross-env PLUGIN_SOURCE_SEED_FILTER=deploy.metadata ts-node ./test/nuts/generateNuts.ts && mocha \"test/nuts/generated/*.nut.ts\" --slow 4500 --timeout 600000 --parallel --retries 0",
    "test:nuts:deploy:quick": "cross-env PLUGIN_SOURCE_SEED_FILTER=deploy.quick ts-node ./test/nuts/generateNuts.ts && mocha \"test/nuts/generated/*.nut.ts\" --slow 4500 --timeout 600000 --parallel --retries 0",
    "test:nuts:deploy:rest": "mocha \"test/nuts/REST/*.nut.ts\" --slow 3000 --timeout 600000 --retries 0 --parallel",
    "test:nuts:deploy:sourcepath": "cross-env PLUGIN_SOURCE_SEED_FILTER=deploy.sourcepath ts-node ./test/nuts/generateNuts.ts && mocha \"test/nuts/generated/*.nut.ts\" --slow 4500 --timeout 600000 --parallel --retries 0",
    "test:nuts:deploy:testlevel": "cross-env PLUGIN_SOURCE_SEED_FILTER=deploy.testlevel ts-node ./test/nuts/generateNuts.ts && mocha \"test/nuts/generated/*.nut.ts\" --slow 4500 --timeout 600000 --parallel --retries 0",
    "test:nuts:manifest:create": "mocha \"test/nuts/create.nut.ts\" --slow 4500 --timeout 600000 --retries 0",
    "test:nuts:mdapi": "mocha \"test/nuts/mdapi.nut.ts\" --slow 3000 --timeout 600000 --retries 0",
    "test:nuts:retrieve": "cross-env PLUGIN_SOURCE_SEED_FILTER=retrieve ts-node ./test/nuts/generateNuts.ts && mocha \"test/nuts/generated/*.nut.ts\" --slow 4500 --timeout 600000 --parallel --retries 0",
    "test:nuts:specialTypes": "mocha \"test/nuts/territory2.nut.ts\" \"test/nuts/folderTypes.nut.ts\" \"test/nuts/translation.nut.ts\" \"test/nuts/nestedLwc.nut.ts\" --slow 4500 --timeout 600000 --retries 0 --parallel",
    "test:nuts:specialTypes:folders": "mocha \"test/nuts/folderTypes.nut.ts\" --slow 4500 --timeout 600000",
    "test:nuts:specialTypes:nestedLwc": "mocha \"test/nuts/nestedLwc.nut.ts\" --slow 3000 --timeout 600000 --retries 0",
    "test:nuts:specialTypes:territory2": "mocha \"test/nuts/territory2.nut.ts\" --slow 4500 --timeout 600000 --retries 0",
    "test:nuts:specialTypes:translations": "mocha \"test/nuts/translation.nut.ts\" --slow 4500 --timeout 600000 --retries 0",
    "test:nuts:tracking": "mocha \"test/nuts/trackingCommands/*.nut.ts\" --slow 3000 --timeout 600000 --parallel --retries 0",
    "test:nuts:tracking:basics": "mocha \"test/nuts/trackingCommands/basics.nut.ts\" --slow 3000 --timeout 600000 --retries 0",
    "test:nuts:tracking:conflicts": "mocha \"test/nuts/trackingCommands/conflicts.nut.ts\" --slow 3000 --timeout 600000 --retries 0",
    "test:nuts:tracking:flag": "mocha \"test/nuts/trackingCommands/deployRetrieveDelete.nut.ts\" --slow 3000 --timeout 600000 --retries 0",
    "test:nuts:tracking:forceignore": "mocha \"test/nuts/trackingCommands/forceIgnore.nut.ts\" --slow 3000 --timeout 600000 --retries 0",
    "test:nuts:tracking:lwc": "mocha \"test/nuts/trackingCommands/lwc.nut.ts\" --slow 3000 --timeout 600000 --retries 0",
    "test:nuts:tracking:mpd": "mocha \"test/nuts/trackingCommands/mpd*\" --slow 3000 --timeout 600000 --retries 0 -parallel",
    "test:nuts:tracking:remote": "mocha \"test/nuts/trackingCommands/remoteChanges.nut.ts\" --slow 3000 --timeout 600000 --retries 0",
    "test:nuts:tracking:resetClear": "mocha \"test/nuts/trackingCommands/resetClear.nut.ts\" --slow 3000 --timeout 600000 --retries 0",
    "test:watch": "mocha --watch \"./test/**/*.test.ts\"",
    "version": "oclif readme"
  },
  "publishConfig": {
    "access": "public"
  }
}<|MERGE_RESOLUTION|>--- conflicted
+++ resolved
@@ -10,13 +10,8 @@
     "@oclif/plugin-help": "^3.3.1",
     "@salesforce/apex-node": "^1.2.0",
     "@salesforce/command": "^5.2.1",
-<<<<<<< HEAD
-    "@salesforce/core": "^3.21.5",
+    "@salesforce/core": "^3.26.2",
     "@salesforce/kit": "^1.6.0",
-=======
-    "@salesforce/core": "^3.26.2",
-    "@salesforce/kit": "^1.5.41",
->>>>>>> debcbea5
     "@salesforce/source-deploy-retrieve": "^6.2.6",
     "@salesforce/source-tracking": "^2.1.2",
     "chalk": "^4.1.2",
