--- conflicted
+++ resolved
@@ -166,7 +166,6 @@
   {
     "command": "force:source:manifest:create",
     "plugin": "@salesforce/plugin-source",
-<<<<<<< HEAD
     "flags": [
       "apiversion",
       "json",
@@ -178,11 +177,8 @@
       "sourcepath",
       "includepackages",
       "fromorg"
-    ]
-=======
-    "flags": ["apiversion", "json", "loglevel", "manifestname", "manifesttype", "metadata", "outputdir", "sourcepath"],
-    "alias": []
->>>>>>> 106902a1
+    ],
+    "alias": []
   },
   {
     "command": "force:source:open",
