--- conflicted
+++ resolved
@@ -30,12 +30,9 @@
     "soapDeploy": "deploy metadata with SOAP API instead of REST API",
     "predestructivechanges": "file path for a manifest (destructiveChangesPre.xml) of components to delete before the deploy",
     "postdestructivechanges": "file path for a manifest (destructiveChangesPost.xml) of components to delete after the deploy",
-<<<<<<< HEAD
     "tracksource": "If the deploy succeeds, update the source tracking information, similar to push",
-    "forceoverwrite": "ignore conflict warnings and overwrite changes to the org"
-=======
+    "forceoverwrite": "ignore conflict warnings and overwrite changes to the org",
     "purgeOnDelete": "specify that deleted components in the destructive changes manifest file are immediately eligible for deletion rather than being stored in the Recycle Bin"
->>>>>>> 8a0b0b9b
   },
   "flagsLong": {
     "sourcePath": [
